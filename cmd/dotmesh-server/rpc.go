package main

import (
	"encoding/json"
	"fmt"
<<<<<<< HEAD
=======
	"github.com/aws/aws-sdk-go/aws"
	"github.com/aws/aws-sdk-go/aws/credentials"
	"github.com/aws/aws-sdk-go/aws/session"
	"github.com/aws/aws-sdk-go/service/s3"
	"github.com/aws/aws-sdk-go/service/s3/s3manager"
	"github.com/coreos/etcd/client"
	"github.com/dotmesh-io/dotmesh/pkg/user"
	"github.com/nu7hatch/gouuid"
	"golang.org/x/net/context"
	"log"
>>>>>>> 56a4fc09
	"net/http"
	"regexp"
	"runtime"
	"sort"
	"strings"
	"time"
<<<<<<< HEAD

	"github.com/coreos/etcd/client"
	"golang.org/x/net/context"

	"github.com/dotmesh-io/dotmesh/pkg/auth"
	"github.com/dotmesh-io/dotmesh/pkg/user"

	log "github.com/sirupsen/logrus"
=======
>>>>>>> 56a4fc09
)

// TODO ensure contexts are threaded through in all RPC calls for correct
// authorization.

// rpc server
type DotmeshRPC struct {
	state        *InMemoryState
	usersManager user.UserManager
}

func NewDotmeshRPC(state *InMemoryState, um user.UserManager) *DotmeshRPC {
	return &DotmeshRPC{state: state, usersManager: um}
}

var reNamespaceName = regexp.MustCompile(`^[a-zA-Z0-9_\-]{1,50}$`)
var reVolumeName = regexp.MustCompile(`^[a-zA-Z0-9_\-]{1,50}$`)
var reBranchName = regexp.MustCompile(`^[a-zA-Z0-9_\-]{1,50}$`)
var reSubdotName = regexp.MustCompile(`^[a-zA-Z0-9_\-]{1,50}$`)

func requireValidVolumeName(name VolumeName) error {
	// Reject the request with an error if the volume name is invalid
	// This function allows only pure volume names - no volume@branch$subvolume or similar!

	if !reNamespaceName.MatchString(name.Namespace) {
		return fmt.Errorf("Invalid namespace name %v", name.Namespace)
	}

	if !reVolumeName.MatchString(name.Name) {
		return fmt.Errorf("Invalid dot name %v", name.Name)
	}

	return nil
}

func requireValidBranchName(name string) error {
	// "" is a special case indicating the master branch, so we check
	// it here rather than allow it in the regexp.

	if name != "" && !reBranchName.MatchString(name) {
		return fmt.Errorf("Invalid branch name %v", name)
	}

	return nil
}

func requireValidSubdotName(name string) error {
	if !reSubdotName.MatchString(name) {
		return fmt.Errorf("Invalid subdot name %v", name)
	}

	return nil
}

func requireValidVolumeNameWithBranch(name VolumeName) error {
	// Reject the request with an error if the volume name is invalid.

	// This function allows pure volume names or ones with branches,
	// but does not allow subvolume syntax because that should have
	// been parsed out BEFORE we got into VolumeName territory.  The
	// only reason branch syntax leaks in here is because we've not
	// properly refactored the Procure API to accept a separate branch
	// name!

	if strings.Contains(name.Name, "@") {
		shrapnel := strings.Split(name.Name, "@")
		name.Name = shrapnel[0]

		err := requireValidBranchName(shrapnel[1])
		if err != nil {
			return err
		}
	}

	return requireValidVolumeName(name)
}

func ensureAdminUser(r *http.Request) error {
	// requestId := auth.GetUserID(r)
	requestId := auth.GetUserID(r)

	// we have already authenticated the admin password so are safe to just compare ids
	if requestId != ADMIN_USER_UUID {
		log.Printf("Blocking access to API call by non-admin user: %+v", r)

		return fmt.Errorf(
			"Userid %s is not admin user",
			requestId,
		)
	}
	return nil
}

func (d *DotmeshRPC) Procure(
	r *http.Request, args *struct {
		Namespace string
		Name      string
		Subdot    string
	}, result *string) error {
	err := ensureAdminUser(r)

	if err != nil {
		return err
	}

	ctx := r.Context()

	vn := VolumeName{args.Namespace, args.Name}

	err = requireValidVolumeNameWithBranch(vn)
	if err != nil {
		return err
	}

	err = requireValidSubdotName(args.Subdot)
	if err != nil {
		return err
	}

	filesystemId, err := d.state.procureFilesystem(ctx, vn)
	if err != nil {
		return err
	}
	mountpoint, err := newContainerMountSymlink(vn, filesystemId, args.Subdot)
	*result = mountpoint
	return err
}

func safeConfig(c Config) SafeConfig {
	safe := SafeConfig{}
	return safe
}

func (d *DotmeshRPC) Config(
	r *http.Request, args *struct{}, result *SafeConfig) error {
	err := ensureAdminUser(r)

	if err != nil {
		return err
	}

	*result = safeConfig(d.state.config)
	return nil
}

func requirePassword(r *http.Request) error {
	// Reject the request with an error if the request was
	// authenticated with an API key rather than a password. Use this
	// to protect RPC methods that require a password.

	at := auth.GetAuthenticationType(r)

	switch at {
	case user.AuthenticationTypePassword:
		return nil
	default:
		return fmt.Errorf("Password authentication is required for this method.")
	}
}

func (d *DotmeshRPC) CurrentUser(
	r *http.Request, args *struct{}, result *SafeUser,
) error {
	user, err := GetUserById(auth.GetUserID(r))
	if err != nil {
		return err
	}

	*result = safeUser(user)
	return nil
}

func (d *DotmeshRPC) AuthenticatedUser(
	r *http.Request, args *struct{}, result *SafeUser,
) error {
	err := requirePassword(r)
	if err != nil {
		return err
	}

	user, err := GetUserById(auth.GetUserID(r))
	if err != nil {
		return err
	}

	*result = safeUser(user)
	return nil
}

func (d *DotmeshRPC) ResetApiKey(
	r *http.Request, args *struct{}, result *struct{ ApiKey string },
) error {
	err := requirePassword(r)
	if err != nil {
		return err
	}

	user, err := GetUserById(auth.GetUserID(r))
	if err != nil {
		return err
	}

	err = user.ResetApiKey()
	if err != nil {
		return err
	}

	err = user.Save()
	if err != nil {
		return err
	}

	result.ApiKey = user.ApiKey

	err = user.Save()
	if err != nil {
		return err
	}

	return nil
}

func (d *DotmeshRPC) GetApiKey(
	r *http.Request, args *struct{}, result *struct{ ApiKey string },
) error {
	user, err := GetUserById(auth.GetUserID(r))
	if err != nil {
		return err
	}

	result.ApiKey = user.ApiKey
	return nil
}

// the user must have authenticated correctly with their old password in order
// to run this method
func (d *DotmeshRPC) UpdatePassword(
	r *http.Request, args *struct{ NewPassword string }, result *SafeUser,
) error {
	user, err := GetUserById(auth.GetUserID(r))
	if err != nil {
		return err
	}
	user.UpdatePassword(args.NewPassword)
	err = user.Save()
	if err != nil {
		return err
	}
	*result = safeUser(user)
	return nil
}

// ADMIN BILLING FUNCTIONS

func (d *DotmeshRPC) RegisterNewUser(
	r *http.Request,
	args *struct{ Name, Email, Password string },
	result *SafeUser,
) error {

	// only admin can do this
	// TODO: we can turn this off and make it open access to allow JSON-RPC registrations
	err := ensureAdminUser(r)

	if err != nil {
		return err
	}

	// validate
	if args.Password == "" {
		return fmt.Errorf("Password cannot be empty.")
	}
	if args.Email == "" {
		return fmt.Errorf("Email address cannot be empty.")
	}
	if args.Name == "" {
		return fmt.Errorf("Name cannot be empty.")
	} else if strings.Contains(args.Name, "/") {
		return fmt.Errorf("Invalid username.")
	}

	user, err := NewUser(args.Name, args.Email, args.Password)

	if err != nil {
		return fmt.Errorf("[RegistrationServer] Error creating user %v: %v", args.Name, err)
	} else {
		err = user.Save()
		if err != nil {
			return fmt.Errorf("[RegistrationServer] Error saving user %v: %v", args.Name, err)
		}
		*result = safeUser(user)
	}

	return nil
}

// update a users password given their id - admin only
func (d *DotmeshRPC) UpdateUserPassword(
	r *http.Request,
	args *struct {
		Id          string
		NewPassword string
	},
	result *SafeUser,
) error {

	err := ensureAdminUser(r)
	if err != nil {
		return err
	}

	user, err := GetUserById(args.Id)
	if err != nil {
		return err
	}
	user.UpdatePassword(args.NewPassword)
	err = user.Save()
	if err != nil {
		return err
	}
	*result = safeUser(user)
	return nil
}

// given a stripe customerId - return the safeUser
func (d *DotmeshRPC) UserFromCustomerId(
	r *http.Request,
	args *struct{ CustomerId string },
	result *SafeUser,
) error {

	err := ensureAdminUser(r)
	if err != nil {
		return err
	}
	user, err := GetUserByCustomerId(args.CustomerId)
	if err != nil {
		return err
	}

	*result = safeUser(user)
	return nil
}

func (d *DotmeshRPC) UserFromEmail(
	r *http.Request,
	args *struct{ Email string },
	result *SafeUser,
) error {

	err := ensureAdminUser(r)
	if err != nil {
		return err
	}
	user, err := GetUserByEmail(args.Email)
	if err != nil {
		return err
	}

	*result = safeUser(user)
	return nil
}

func (d *DotmeshRPC) UserFromName(
	r *http.Request,
	args *struct{ Name string },
	result *SafeUser,
) error {

	err := ensureAdminUser(r)
	if err != nil {
		return err
	}
	user, err := GetUserByName(args.Name)
	if err != nil {
		return err
	}

	*result = safeUser(user)
	return nil
}

// set a single value for the user Metadata
func (d *DotmeshRPC) SetUserMetadataField(
	r *http.Request,
	args *struct {
		Id    string
		Field string
		Value string
	},
	result *SafeUser,
) error {

	err := ensureAdminUser(r)
	if err != nil {
		return err
	}
	user, err := GetUserById(args.Id)
	if err != nil {
		return err
	}

	user.Metadata[args.Field] = args.Value

	err = user.Save()
	if err != nil {
		return err
	}
	*result = safeUser(user)
	return nil
}

// update the users email address
func (d *DotmeshRPC) SetUserEmail(
	r *http.Request,
	args *struct {
		Id    string
		Email string
	},
	result *SafeUser,
) error {

	err := ensureAdminUser(r)
	if err != nil {
		return err
	}
	user, err := GetUserById(args.Id)
	if err != nil {
		return err
	}

	user.Email = args.Email

	err = user.Save()
	if err != nil {
		return err
	}
	*result = safeUser(user)
	return nil
}

// delete a value for the user Metadata
func (d *DotmeshRPC) DeleteUserMetadataField(
	r *http.Request,
	args *struct {
		Id    string
		Field string
	},
	result *SafeUser,
) error {

	err := ensureAdminUser(r)
	if err != nil {
		return err
	}
	user, err := GetUserById(args.Id)
	if err != nil {
		return err
	}

	delete(user.Metadata, args.Field)

	err = user.Save()
	if err != nil {
		return err
	}
	*result = safeUser(user)
	return nil
}

// NORMAL USER API

func (d *DotmeshRPC) Get(
	r *http.Request, filesystemId *string, result *DotmeshVolume) error {
	v, err := d.state.getOne(r.Context(), *filesystemId)
	if err != nil {
		return err
	}
	*result = v
	return nil
}

// List all filesystems in the cluster.
func (d *DotmeshRPC) List(
	r *http.Request, args *struct{}, result *map[string]map[string]DotmeshVolume) error {
	log.Printf("[List] starting!")

	d.state.mastersCacheLock.Lock()
	filesystems := []string{}
	for fs, _ := range *d.state.mastersCache {
		filesystems = append(filesystems, fs)
	}
	d.state.mastersCacheLock.Unlock()

	gather := map[string]map[string]DotmeshVolume{}
	for _, fs := range filesystems {
		one, err := d.state.getOne(r.Context(), fs)
		// Just skip this in the result list if the context (eg authenticated
		// user) doesn't have permission to read it.
		if err != nil {
			switch err := err.(type) {
			case PermissionDenied:
				log.Printf("[List] permission denied reading %v", fs)
				continue
			default:
				log.Printf("[List] err: %v", err)
				// If we got an error looking something up, it might just be
				// because the fsMachine list or the registry is temporarily
				// inconsistent wrt the mastersCache. Proceed, at the risk of
				// lying slightly...
				continue
			}
		}
		submap, ok := gather[one.Name.Namespace]
		if !ok {
			submap = map[string]DotmeshVolume{}
			gather[one.Name.Namespace] = submap
		}

		submap[one.Name.Name] = one
	}
	log.Printf("[List] gather = %+v", gather)
	*result = gather
	return nil
}

// List all filesystems in the cluster.
func (d *DotmeshRPC) ListWithContainers(
	r *http.Request, args *struct{}, result *map[string]map[string]DotmeshVolumeAndContainers) error {
	log.Printf("[List] starting!")

	d.state.mastersCacheLock.Lock()
	filesystems := []string{}
	for fs, _ := range *d.state.mastersCache {
		filesystems = append(filesystems, fs)
	}
	d.state.mastersCacheLock.Unlock()

	d.state.globalContainerCacheLock.Lock()
	defer d.state.globalContainerCacheLock.Unlock()

	gather := map[string]map[string]DotmeshVolumeAndContainers{}
	for _, fs := range filesystems {
		one, err := d.state.getOne(r.Context(), fs)
		// Just skip this in the result list if the context (eg authenticated
		// user) doesn't have permission to read it.
		if err != nil {
			switch err := err.(type) {
			case PermissionDenied:
				log.Printf("[List] permission denied reading %v", fs)
				continue
			default:
				log.Printf("[List] err: %v", err)
				// If we got an error looking something up, it might just be
				// because the fsMachine list or the registry is temporarily
				// inconsistent wrt the mastersCache. Proceed, at the risk of
				// lying slightly...
				continue
			}
		}

		var containers []DockerContainer
		containerInfo, ok := (*d.state.globalContainerCache)[one.Id]
		if ok {
			containers = containerInfo.Containers
		} else {
			containers = []DockerContainer{}
		}

		submap, ok := gather[one.Name.Namespace]
		if !ok {
			submap = map[string]DotmeshVolumeAndContainers{}
			gather[one.Name.Namespace] = submap
		}

		submap[one.Name.Name] = DotmeshVolumeAndContainers{
			Volume:     one,
			Containers: containers,
		}
	}
	log.Printf("[List] gather = %+v", gather)
	*result = gather
	return nil
}

func (d *DotmeshRPC) Create(
	r *http.Request, filesystemName *VolumeName, result *bool) error {

	err := requireValidVolumeName(*filesystemName)
	if err != nil {
		return err
	}

	_, ch, err := d.state.CreateFilesystem(r.Context(), filesystemName)
	if err != nil {
		return err
	}
	e := <-ch
	if e.Name != "created" {
		return fmt.Errorf(
			"Could not create volume %s: unexpected response %s - %s",
			filesystemName, e.Name, e.Args,
		)
	}

	*result = true
	return nil
}

// Switch any containers which are currently using the given volume and clone
// name so that they use the new clone name by stopping them, changing the
// symlink, and starting them again.
func (d *DotmeshRPC) SwitchContainers(
	r *http.Request,
	args *struct{ Namespace, Name, NewBranchName string },
	result *bool,
) error {
	log.Printf("[SwitchContainers] being called with: %+v", args)

	err := ensureAdminUser(r)

	if err != nil {
		return err
	}

	err = requireValidVolumeName(VolumeName{args.Namespace, args.Name})
	if err != nil {
		return err
	}

	err = requireValidBranchName(args.NewBranchName)
	if err != nil {
		return err
	}

	toFilesystemId, err := d.state.registry.MaybeCloneFilesystemId(
		VolumeName{args.Namespace, args.Name},
		args.NewBranchName,
	)
	if err != nil {
		return err
	}

	// Stop any other containers getting started until this function completes
	d.state.containersLock.Lock()
	defer d.state.containersLock.Unlock()

	// TODO Maybe be a bit more selective about which containers we stop/start
	// here (only ones which are using the given volume *and branch* name).
	if err := d.state.containers.Stop(args.Name); err != nil {
		log.Printf("[SwitchContainers] Error stopping containers: %+v", err)
		return err
	}
	err = d.state.containers.SwitchSymlinks(
		args.Name,
		mnt(toFilesystemId),
	)
	if err != nil {
		// TODO try to rollback (run Start)
		log.Printf("[SwitchContainers] Error switching symlinks: %+v", err)
		return err
	}

	*result = true
	err = d.state.containers.Start(args.Name)
	if err != nil {
		log.Printf("[SwitchContainers] Error starting containers: %+v", err)
	}
	return err
}

// Containers that were recently known to be running on a given filesystem.
func (d *DotmeshRPC) Containers(
	r *http.Request,
	args *struct{ Namespace, Name, Branch string },
	result *[]DockerContainer,
) error {
	log.Printf("[Containers] called with %+v", *args)

	err := requireValidVolumeName(VolumeName{args.Namespace, args.Name})
	if err != nil {
		return err
	}

	err = requireValidBranchName(args.Branch)
	if err != nil {
		return err
	}

	filesystemId, err := d.state.registry.MaybeCloneFilesystemId(
		VolumeName{args.Namespace, args.Name},
		args.Branch,
	)
	if err != nil {
		log.Printf("[Containers] died of %#v", err)
		return err
	}
	d.state.globalContainerCacheLock.Lock()
	defer d.state.globalContainerCacheLock.Unlock()
	containerInfo, ok := (*d.state.globalContainerCache)[filesystemId]
	if !ok {
		*result = []DockerContainer{}
		return nil
	}
	// TODO maybe check that the server this containerInfo pertains to matches
	// what we believe the current master is, and otherwise flag to the
	// consumer of the API that the data may be stale
	*result = containerInfo.Containers
	return nil
}

// Containers that were recently known to be running on a given filesystem.
func (d *DotmeshRPC) ContainersById(
	r *http.Request,
	filesystemId *string,
	result *[]DockerContainer,
) error {
	d.state.globalContainerCacheLock.Lock()
	defer d.state.globalContainerCacheLock.Unlock()
	containerInfo, ok := (*d.state.globalContainerCache)[*filesystemId]
	if !ok {
		*result = []DockerContainer{}
		return nil
	}
	*result = containerInfo.Containers
	return nil
}

func (d *DotmeshRPC) Exists(
	r *http.Request,
	args *struct{ Namespace, Name, Branch string },
	result *string,
) error {
	err := requireValidVolumeName(VolumeName{args.Namespace, args.Name})
	if err != nil {
		return err
	}

	err = requireValidBranchName(args.Branch)
	if err != nil {
		return err
	}

	fsId := d.state.registry.Exists(VolumeName{args.Namespace, args.Name}, args.Branch)
	deleted, err := isFilesystemDeletedInEtcd(fsId)
	if err != nil {
		return err
	}
	if deleted {
		*result = ""
	} else {
		*result = fsId
	}
	return nil
}

// TODO Dedupe this wrt Exists
func (d *DotmeshRPC) Lookup(
	r *http.Request,
	args *struct{ Namespace, Name, Branch string },
	result *string,
) error {
	err := requireValidVolumeName(VolumeName{args.Namespace, args.Name})
	if err != nil {
		return err
	}

	err = requireValidBranchName(args.Branch)
	if err != nil {
		return err
	}

	filesystemId, err := d.state.registry.MaybeCloneFilesystemId(
		VolumeName{args.Namespace, args.Name}, args.Branch,
	)
	if err != nil {
		return err
	}
	deleted, err := isFilesystemDeletedInEtcd(filesystemId)
	if err != nil {
		return err
	}
	if deleted {
		*result = ""
	} else {
		*result = filesystemId
	}
	return nil
}

// Get a list of snapshots for a filesystem (or its specified clone). Snapshot
// objects have "id" and "metadata" fields, where id is an opaque, unique
// string and metadata is a mapping from strings to strings.
func (d *DotmeshRPC) Commits(
	r *http.Request,
	args *struct{ Namespace, Name, Branch string },
	result *[]snapshot,
) error {
	err := requireValidVolumeName(VolumeName{args.Namespace, args.Name})
	if err != nil {
		return err
	}

	err = requireValidBranchName(args.Branch)
	if err != nil {
		return err
	}

	filesystemId, err := d.state.registry.MaybeCloneFilesystemId(
		VolumeName{args.Namespace, args.Name},
		args.Branch,
	)
	if err != nil {
		return err
	}
	snapshots, err := d.state.snapshotsForCurrentMaster(filesystemId)
	if err != nil {
		return err
	}
	*result = snapshots
	return nil
}

func (d *DotmeshRPC) CommitsById(
	r *http.Request,
	filesystemId *string,
	result *[]snapshot,
) error {
	snapshots, err := d.state.snapshotsForCurrentMaster(*filesystemId)
	if err != nil {
		return err
	}
	*result = snapshots
	return nil
}

// Acknowledge that an authenticated connection had been successfully established.
func (d *DotmeshRPC) Ping(r *http.Request, args *struct{}, result *bool) error {
	*result = true
	return nil
}

type CommitArgs struct {
	Namespace string
	Name      string
	Branch    string
	Message   string
	Metadata  metadata
}

// Take a snapshot of a specific filesystem on the master.
func (d *DotmeshRPC) Commit(
	r *http.Request, args *CommitArgs,
	result *string,
) error {
	/* Non-admin users are allowed to commit, as a temporary measure
		      until a way of making the frontend tests work without it is found.

	      Please uncomment this code and close https://github.com/dotmesh-io/dotmesh/issues/179
	      when resolved.

			err := ensureAdminUser(r)

			if err != nil {
				return err
			}
	*/

	err := requireValidVolumeName(VolumeName{args.Namespace, args.Name})
	if err != nil {
		return err
	}

	err = requireValidBranchName(args.Branch)
	if err != nil {
		return err
	}

	// Insert a command into etcd for the current master to respond to, and
	// wait for a response to be inserted into etcd as well, before firing with
	// that.
	filesystemId, err := d.state.registry.MaybeCloneFilesystemId(
		VolumeName{args.Namespace, args.Name},
		args.Branch,
	)
	if err != nil {
		return err
	}
	// NB: metadata keys must always start lowercase, because zfs
	user, _, _ := r.BasicAuth()
	meta := metadata{"message": args.Message, "author": user}

	// check that user submitted metadata field names all start with lowercase
	for name, value := range args.Metadata {
		firstCharacter := string(name[0])
		if firstCharacter == strings.ToUpper(firstCharacter) {
			return fmt.Errorf("Metadata field names must start with lowercase characters: %s", name)
		}
		meta[name] = value
	}

	responseChan, err := d.state.globalFsRequest(
		filesystemId,
		&Event{Name: "snapshot",
			Args: &EventArgs{"metadata": meta}},
	)
	if err != nil {
		// meh, maybe REST *would* be nicer
		return err
	}

	// TODO this may never succeed, if the master for it never shows up. maybe
	// this response should have a timeout associated with it.
	e := <-responseChan
	if e.Name == "snapshotted" {
		log.Printf("Snapshotted %s", filesystemId)
		*result = (*e.Args)["SnapshotId"].(string)
	} else {
		return maybeError(e)
	}
	return nil
}

// Rollback a specific filesystem to the specified snapshot_id on the master.
func (d *DotmeshRPC) Rollback(
	r *http.Request,
	args *struct{ Namespace, Name, Branch, SnapshotId string },
	result *bool,
) error {
	err := ensureAdminUser(r)

	if err != nil {
		return err
	}

	err = requireValidVolumeName(VolumeName{args.Namespace, args.Name})
	if err != nil {
		return err
	}

	err = requireValidBranchName(args.Branch)
	if err != nil {
		return err
	}

	// Insert a command into etcd for the current master to respond to, and
	// wait for a response to be inserted into etcd as well, before firing with
	// that.
	filesystemId, err := d.state.registry.MaybeCloneFilesystemId(
		VolumeName{args.Namespace, args.Name},
		args.Branch,
	)
	if err != nil {
		return err
	}
	responseChan, err := d.state.globalFsRequest(
		filesystemId,
		&Event{Name: "rollback",
			Args: &EventArgs{"rollbackTo": args.SnapshotId}},
	)
	if err != nil {
		return err
	}

	// TODO this may never succeed, if the master for it never shows up. maybe
	// this response should have a timeout associated with it.
	e := <-responseChan
	if e.Name == "rolled-back" {
		log.Printf(
			"Rolled back %s/%s@%s to %s",
			args.Namespace,
			args.Name,
			args.Branch,
			args.SnapshotId,
		)
		*result = true
	} else {
		return maybeError(e)
	}
	return nil
}

func maybeError(e *Event) error {
	log.Printf("Unexpected response %s - %s", e.Name, e.Args)
	err, ok := (*e.Args)["err"]
	if ok {
		return err.(error)
	} else {
		return fmt.Errorf("Unexpected response %s - %s", e.Name, e.Args)
	}
}

// Return a list of clone names attributed to a given top-level filesystem name
func (d *DotmeshRPC) Branches(r *http.Request, filesystemName *VolumeName, result *[]string) error {
	err := requireValidVolumeName(*filesystemName)
	if err != nil {
		return err
	}

	filesystemId, err := d.state.registry.IdFromName(*filesystemName)
	if err != nil {
		return err
	}
	filesystems := d.state.registry.ClonesFor(filesystemId)
	names := []string{}
	for name, _ := range filesystems {
		names = append(names, name)
	}
	sort.Strings(names)
	*result = names
	return nil
}

func (d *DotmeshRPC) Branch(
	r *http.Request,
	args *struct{ Namespace, Name, SourceBranch, NewBranchName, SourceCommitId string },
	result *bool,
) error {
	// TODO pass through to a globalFsRequest

	// find the real origin filesystem we're trying to clone from, identified
	// to the user by "volume + sourcebranch", but to us by an underlying
	// filesystem id (could be a clone of a clone)

	// NB: are we special-casing master here? Yes, I think. You'll never be
	// able to delete the master branch because it's equivalent to the
	// topLevelFilesystemId. You could rename it though, I suppose. That's
	// probably fine. We could fix this later by allowing promotions.

	err := requireValidVolumeName(VolumeName{args.Namespace, args.Name})
	if err != nil {
		return err
	}

	err = requireValidBranchName(args.SourceBranch)
	if err != nil {
		return err
	}

	err = requireValidBranchName(args.NewBranchName)
	if err != nil {
		return err
	}

	tlf, err := d.state.registry.LookupFilesystem(VolumeName{args.Namespace, args.Name})
	if err != nil {
		return err
	}
	var originFilesystemId string

	// find whether branch refers to top-level fs or a clone, by guessing based
	// on name convention. XXX this shouldn't be dealing with "master" and
	// branches
	if args.SourceBranch == DEFAULT_BRANCH {
		originFilesystemId = tlf.MasterBranch.Id
	} else {
		clone, err := d.state.registry.LookupClone(
			tlf.MasterBranch.Id, args.SourceBranch,
		)
		originFilesystemId = clone.FilesystemId
		if err != nil {
			return err
		}
	}
	// target node is responsible for creating registry entry (so that they're
	// as close as possible to eachother), so give it all the info it needs to
	// do that.
	responseChan, err := d.state.globalFsRequest(
		originFilesystemId,
		&Event{Name: "clone",
			Args: &EventArgs{
				"topLevelFilesystemId": tlf.MasterBranch.Id,
				"originFilesystemId":   originFilesystemId,
				"originSnapshotId":     args.SourceCommitId,
				"newBranchName":        args.NewBranchName,
			},
		},
	)
	if err != nil {
		return err
	}

	// TODO this may never succeed, if the master for it never shows up. maybe
	// this response should have a timeout associated with it.
	e := <-responseChan
	if e.Name == "cloned" {
		log.Printf(
			"Cloned %s:%s@%s (%s) to %s", args.Name,
			args.SourceBranch, args.SourceCommitId, originFilesystemId,
		)
		*result = true
	} else {
		return maybeError(e)
	}
	return nil
}

// Return local version information.
func (d *DotmeshRPC) Version(
	r *http.Request, args *struct{}, result *VersionInfo) error {
	err := ensureAdminUser(r)

	if err != nil {
		return err
	}

	*result = *d.state.versionInfo
	return nil
}

func (d *DotmeshRPC) registerFilesystemBecomeMaster(
	ctx context.Context,
	filesystemNamespace, filesystemName, cloneName, filesystemId string,
	path PathToTopLevelFilesystem,
) error {

	// TODO handle the case where the registry entry exists but the filesystems
	// (fsMachine map) entry doesn't.

	log.Printf("[registerFilesystemBecomeMaster] called: filesystemNamespace=%s, filesystemName=%s, cloneName=%s, filesystemId=%s path=%+v",
		filesystemNamespace, filesystemName, cloneName, filesystemId, path)

	kapi, err := getEtcdKeysApi()
	if err != nil {
		return err
	}
	filesystemIds := []string{path.TopLevelFilesystemId}
	for _, c := range path.Clones {
		filesystemIds = append(filesystemIds, c.Clone.FilesystemId)
	}
	for _, f := range filesystemIds {
		// If any filesystemId in the transfer is marked as deleted or
		// cleanupPending, remove that mark. We want to allow it to live again,
		// and we don't want it to be asynchronously deleted!
		deleted, err := isFilesystemDeletedInEtcd(f)
		if err != nil {
			return err
		}
		if deleted {
			_, err = kapi.Delete(
				context.Background(),
				fmt.Sprintf("%s/filesystems/deleted/%s", ETCD_PREFIX, f),
				&client.DeleteOptions{},
			)
			// Key not found means someone deleted it between us checking and
			// us deleting it. Proceed.
			if err != nil && !client.IsKeyNotFound(err) {
				return err
			}
			_, err = kapi.Delete(
				context.Background(),
				fmt.Sprintf("%s/filesystems/cleanupPending/%s", ETCD_PREFIX, f),
				&client.DeleteOptions{},
			)
			if err != nil && !client.IsKeyNotFound(err) {
				return err
			}
		}

		// Only after we've made sure that the fsMachine won't immediately try
		// to delete it (if it's being raised from the dead), ensure there's a
		// filesystem machine for it (and its parents), otherwise it won't
		// process any events. in the case where it already exists, this is a
		// noop.
		log.Printf("[registerFilesystemBecomeMaster] calling initFilesystemMachine for %s", f)
		d.state.initFilesystemMachine(f)
		log.Printf("[registerFilesystemBecomeMaster] done initFilesystemMachine for %s", f)

		_, err = kapi.Get(
			context.Background(),
			fmt.Sprintf(
				"%s/filesystems/masters/%s", ETCD_PREFIX, f,
			),
			nil,
		)
		if err != nil && !client.IsKeyNotFound(err) {
			return err
		}
		if err != nil {
			// TODO: maybe check value, and if it's != me, raise an error?
			// key doesn't already exist
			_, err = kapi.Set(
				context.Background(),
				fmt.Sprintf(
					"%s/filesystems/masters/%s", ETCD_PREFIX, f,
				),
				// i pick -- me!
				// TODO maybe one day pick the node with the most disk space or
				// something
				d.state.myNodeId,
				// only pick myself as current master if no one else has it
				&client.SetOptions{PrevExist: client.PrevNoExist},
			)
			if err != nil {
				return err
			}

			// Immediately update the masters cache because we just wrote
			// to etcd meaning we don't have to wait for a watch
			// this is cconsistent with the code in createFilesystem
			func() {
				d.state.mastersCacheLock.Lock()
				defer d.state.mastersCacheLock.Unlock()
				(*d.state.mastersCache)[filesystemId] = d.state.myNodeId
			}()

		}
	}

	// do this after, in case filesystemId already existed above
	// use path to set up requisite clone metadata

	// set up top level filesystem first, if not exists
	if d.state.registry.Exists(path.TopLevelFilesystemName, "") == "" {
		err = d.state.registry.RegisterFilesystem(
			ctx, path.TopLevelFilesystemName, path.TopLevelFilesystemId,
		)
		if err != nil {
			return err
		}
	}

	// for each clone, set up clone
	for _, c := range path.Clones {
		err = d.state.registry.RegisterClone(c.Name, path.TopLevelFilesystemId, c.Clone)
		if err != nil {
			return err
		}
	}

	log.Printf(
		"[registerFilesystemBecomeMaster] set master and registered fs in registry for %s",
		filesystemId,
	)
	return nil
}

func (d *DotmeshRPC) RegisterFilesystem(
	r *http.Request,
	args *struct {
		Namespace, TopLevelFilesystemName, CloneName, FilesystemId string
		PathToTopLevelFilesystem                                   PathToTopLevelFilesystem
		BecomeMasterIfNotExists                                    bool
	},
	result *bool,
) error {
	log.Printf("[RegisterFilesystem] called with args: %+v", args)

	isAdmin, err := AuthenticatedUserIsNamespaceAdministrator(r.Context(), args.Namespace)
	if err != nil {
		return err
	}

	if !isAdmin {
		return fmt.Errorf("User is not an administrator for namespace %s, so cannot create volumes",
			args.Namespace)
	}

	err = requireValidVolumeName(VolumeName{args.Namespace, args.TopLevelFilesystemName})
	if err != nil {
		return err
	}

	err = requireValidBranchName(args.CloneName)
	if err != nil {
		return err
	}

	if !args.BecomeMasterIfNotExists {
		panic("can't not become master in RegisterFilesystem inter-cluster rpc")
	}
	err = d.registerFilesystemBecomeMaster(
		r.Context(),
		args.Namespace,
		args.TopLevelFilesystemName,
		args.CloneName,
		args.FilesystemId,
		args.PathToTopLevelFilesystem,
	)
	*result = true
	return err
}

func (d *DotmeshRPC) GetTransfer(
	r *http.Request,
	args *string,
	result *TransferPollResult,
) error {
	// Poll the status of a transfer by fetching it from our local cache.
	res, ok := (*d.state.interclusterTransfers)[*args]
	if !ok {
		return fmt.Errorf("No such intercluster transfer %s", *args)
	}
	*result = res
	return nil
}

func (d *DotmeshRPC) S3Transfer(
	r *http.Request,
	args *S3TransferRequest,
	result *string,
) error {
	localVolumeName := VolumeName{args.LocalNamespace, args.LocalName}
	// Remote name is welcome to be invalid, that's the far end's problem
	err := requireValidVolumeName(VolumeName{args.LocalNamespace, args.LocalName})
	if err != nil {
		return err
	}
	err = requireValidBranchName(args.LocalBranchName)
	if err != nil {
		return err
	}
	// set up the s3 session and client
	config := &aws.Config{Credentials: credentials.NewStaticCredentials(args.KeyID, args.SecretKey, "")}
	if args.Endpoint != "" {
		config.Endpoint = &args.Endpoint
	}
	sess, err := session.NewSession(config)
	if err != nil {
		return fmt.Errorf("Could not establish connection with AWS using supplied credentials")
	}
	region, err := s3manager.GetBucketRegion(r.Context(), sess, args.RemoteName, "us-west-1")
	if err != nil {
		fmt.Printf("[S3Transfer] Got err from S3: %#v", err)
		return fmt.Errorf("Could not get bucket region - does the bucket exist?")
	}
	// I don't think region actually matters, but if none is supplied the client complains
	svc := s3.New(sess, aws.NewConfig().WithRegion(region))
	var output *s3.HeadBucketOutput
	// Check the bucket exists, and that we can access it
	output, err = svc.HeadBucket(&s3.HeadBucketInput{Bucket: &args.RemoteName})
	if err != nil {
		fmt.Printf("[S3Transfer] %#v, error: %#v", output, err)
		return fmt.Errorf("Head request failed - do the remote credentials have access to this bucket?")
	}
	log.Printf("[S3Transfer] starting with %+v", safeS3(*args))

	localFilesystemId := d.state.registry.Exists(
		localVolumeName, args.LocalBranchName,
	)
	localExists := localFilesystemId != ""

	// note; was a bunch of logic checks for whether remote/local ends exist here - I don't think we need them because we'd have returned an error already if remote didn't exist
	if args.Direction == "pull" && !localExists {
		id, err := uuid.NewV4()
		if err != nil {
			return err
		}
		localFilesystemId = id.String()
		err = d.registerFilesystemBecomeMaster(
			r.Context(),
			args.LocalNamespace,
			args.LocalName,
			args.LocalBranchName,
			localFilesystemId,
			PathToTopLevelFilesystem{
				TopLevelFilesystemId:   localFilesystemId,
				TopLevelFilesystemName: localVolumeName,
				Clones:                 ClonesList{},
			},
		)
		if err != nil {
			return err
		}
	} else if args.Direction == "pull" && localExists {
		// Consult ourselves
		err = tryUntilSucceedsN(func() error {
			dirtyBytes, containersRunning, err := d.dirtyDataAndRunningContainers(r.Context(), localFilesystemId)
			if err != nil {
				return err
			}
			if dirtyBytes > 0 {
				// TODO backoff and retry above
				return fmt.Errorf(
					"Aborting because there are %.2f MiB of uncommitted changes on volume "+
						"where data would be written. Use 'dm reset' to roll back.",
					float64(dirtyBytes)/(1024*1024),
				)
			}
			if len(containersRunning) > 0 {

				return fmt.Errorf(
					"Aborting because there are active containers running on "+
						"volume where data would be written: %s. Stop the containers.",
					strings.Join(containersRunning, ", "),
				)
			}
			return nil
		}, "checking for dirty data and running containers", 2)
		if err != nil {
			return err
		}
	}
	// TODO: do divergence based on extra commits

	// Now run globalFsRequest, returning the request id, to make the master of
	// a (possibly nonexisting) filesystem start pulling or pushing it, and
	// make it update status as it goes in a new pollable "transfers" object in
	// etcd.

	responseChan, requestId, err := d.state.globalFsRequestId(
		localFilesystemId,
		&Event{Name: "s3-transfer",
			Args: &EventArgs{
				"Transfer": args,
			},
		},
	)
	if err != nil {
		return err
	}
	go func() {
		// asynchronously throw away the response, transfers can be polled via
		// their own entries in etcd
		e := <-responseChan
		log.Printf("finished transfer of %+v, %+v", args, e)
	}()

	*result = requestId
	return nil
}

// Register a transfer from an initiator (the cluster where the user initially
// connected) to a peer (the cluster which will be the target of a push/pull).
func (d *DotmeshRPC) RegisterTransfer(
	r *http.Request,
	args *TransferPollResult,
	result *bool,
) error {
	log.Printf("[RegisterTransfer] called with args: %+v", args)

	// We are the "remote" here. Local name is welcome to be invalid,
	// that's the far end's problem
	err := requireValidVolumeName(VolumeName{args.RemoteNamespace, args.RemoteName})
	if err != nil {
		return err
	}
	err = requireValidBranchName(args.RemoteBranchName)
	if err != nil {
		return err
	}

	serialized, err := json.Marshal(args)
	if err != nil {
		return err
	}
	kapi, err := getEtcdKeysApi()
	if err != nil {
		return err
	}

	_, err = kapi.Set(
		context.Background(),
		fmt.Sprintf(
			"%s/filesystems/transfers/%s", ETCD_PREFIX, args.TransferRequestId,
		),
		string(serialized),
		nil,
	)
	if err != nil {
		return err
	}
	// XXX A transfer should be able to span multiple filesystemIds, really. So
	// tying a transfer to a filesystem id is probably wrong. except, the thing
	// being updated is a specific branch (filesystem id), it's ok if it drags
	// dependent snapshots along with it.
	responseChan, err := d.state.globalFsRequest(args.FilesystemId, &Event{
		Name: "peer-transfer",
		Args: &EventArgs{
			"Transfer": args,
		},
	})
	if err != nil {
		return err
	}

	// Block until the fsmachine is ready to transfer
	log.Printf("[RegisterTransfer:%s] waiting for ack from the fsmachine...", args.FilesystemId)
	e := <-responseChan
	log.Printf("[RegisterTransfer:%s] received ack from the fsmachine: %+v", args.FilesystemId, e)

	if e.Name != "awaiting-transfer" {
		// Something went wrong!
		return fmt.Errorf("Error requesting peer transfer: %+v", e)
	}

	return nil
}

func (d *DotmeshRPC) dirtyDataAndRunningContainers(ctx context.Context, filesystemId string) (int64, []string, error) {
	v, err := d.state.getOne(ctx, filesystemId)
	if err != nil {
		return 0, nil, err
	}
	dirtyBytes := v.DirtyBytes
	log.Printf("[TransferIt] got %d dirty bytes for %s from local", dirtyBytes, filesystemId)

	d.state.globalContainerCacheLock.Lock()
	defer d.state.globalContainerCacheLock.Unlock()
	c, _ := (*d.state.globalContainerCache)[filesystemId]
	containersRunning := []string{}
	for _, container := range c.Containers {
		containersRunning = append(containersRunning, string(container.Name))
	}
	return dirtyBytes, containersRunning, nil
}

// Need both push and pull because one cluster will often be behind NAT.
// Transfer will immediately return a transferId which can be queried until
// completion
func (d *DotmeshRPC) Transfer(
	r *http.Request,
	args *TransferRequest,
	result *string,
) error {
	client := NewJsonRpcClient(args.User, args.Peer, args.ApiKey, args.Port)

	log.Printf("[Transfer] starting with %+v", safeArgs(*args))

	// Remote name is welcome to be invalid, that's the far end's problem
	err := requireValidVolumeName(VolumeName{args.LocalNamespace, args.LocalName})
	if err != nil {
		return err
	}
	err = requireValidBranchName(args.LocalBranchName)
	if err != nil {
		return err
	}

	var remoteFilesystemId string
	err = client.CallRemote(r.Context(),
		"DotmeshRPC.Exists", map[string]string{
			"Namespace": args.RemoteNamespace,
			"Name":      args.RemoteName,
			"Branch":    args.RemoteBranchName,
		}, &remoteFilesystemId)
	if err != nil {
		return err
	}

	localFilesystemId := d.state.registry.Exists(
		VolumeName{args.LocalNamespace, args.LocalName}, args.LocalBranchName,
	)

	remoteExists := remoteFilesystemId != ""
	localExists := localFilesystemId != ""

	if !remoteExists && !localExists {
		return fmt.Errorf("Both local and remote filesystems don't exist.")
	}
	if args.Direction == "push" && !localExists {
		return fmt.Errorf("Can't push when local doesn't exist")
	}
	if args.Direction == "pull" && !remoteExists {
		return fmt.Errorf("Can't pull when remote doesn't exist")
	}

	var localPath, remotePath PathToTopLevelFilesystem
	if args.Direction == "push" {
		localPath, err = d.state.registry.deducePathToTopLevelFilesystem(
			VolumeName{args.LocalNamespace, args.LocalName}, args.LocalBranchName,
		)
		if err != nil {
			return fmt.Errorf(
				"Can't deduce path to top level filesystem for %s/%s,%s: %s",
				args.LocalNamespace, args.LocalName, args.LocalBranchName, err,
			)
		}

		// Path is the same on the remote, except with a potentially different name
		remotePath = localPath
		remotePath.TopLevelFilesystemName = VolumeName{args.RemoteNamespace, args.RemoteName}
	} else if args.Direction == "pull" {
		err := client.CallRemote(r.Context(),
			"DotmeshRPC.DeducePathToTopLevelFilesystem", map[string]interface{}{
				"RemoteNamespace":      args.RemoteNamespace,
				"RemoteFilesystemName": args.RemoteName,
				"RemoteCloneName":      args.RemoteBranchName,
			},
			&remotePath,
		)
		if err != nil {
			return fmt.Errorf(
				"Can't deduce path to top level filesystem for %s/%s,%s: %s",
				args.RemoteNamespace, args.RemoteName, args.RemoteBranchName, err,
			)
		}
		// Path is the same locally, except with a potentially different name
		localPath = remotePath
		localPath.TopLevelFilesystemName = VolumeName{args.LocalNamespace, args.LocalName}
	}

	log.Printf("[Transfer] got paths: local=%+v remote=%+v", localPath, remotePath)

	var filesystemId string
	if args.Direction == "push" && !remoteExists {
		// pre-create the remote registry entry and pick a master for it to
		// land on on the remote
		var result bool

		err := client.CallRemote(r.Context(),
			"DotmeshRPC.RegisterFilesystem", map[string]interface{}{
				"Namespace":              args.RemoteNamespace,
				"TopLevelFilesystemName": args.RemoteName,
				"CloneName":              args.RemoteBranchName,
				"FilesystemId":           localFilesystemId,
				// record that you are the master if the fs doesn't exist yet, so
				// that you can receive a push. This should cause an fsMachine to
				// get spawned on this node, listening out for globalFsRequests for
				// this filesystemId on that cluster.
				"BecomeMasterIfNotExists":  true,
				"PathToTopLevelFilesystem": remotePath,
			}, &result)
		if err != nil {
			return err
		}
		filesystemId = localFilesystemId
	} else if args.Direction == "pull" && !localExists {
		// pre-create the local registry entry and pick a master for it to land
		// on locally (me!)
		err = d.registerFilesystemBecomeMaster(
			r.Context(),
			args.LocalNamespace,
			args.LocalName,
			args.LocalBranchName,
			remoteFilesystemId,
			localPath,
		)
		if err != nil {
			return err
		}
		filesystemId = remoteFilesystemId
	} else if remoteExists && localExists && remoteFilesystemId != localFilesystemId {
		return fmt.Errorf(
			"Cannot reconcile filesystems with different ids, remote=%s, local=%s, args=%+v",
			remoteFilesystemId, localFilesystemId, safeArgs(*args),
		)
	} else if remoteExists && localExists && remoteFilesystemId == localFilesystemId {
		filesystemId = localFilesystemId

		// This is an incremental update, not a new filesystem for the writer.
		// Check whether there are uncommitted changes or containers running
		// where the writes are going to happen.

		var cs []DockerContainer
		var containersRunning []string
		var dirtyBytes int64

		err = tryUntilSucceedsN(func() error {
			// TODO Add a check that the filesystem hasn't diverged snapshot-wise.

			if args.Direction == "push" {
				// Ask the remote
				var v DotmeshVolume
				err := client.CallRemote(r.Context(), "DotmeshRPC.Get", filesystemId, &v)
				if err != nil {
					return err
				}
				log.Printf("[TransferIt] for %s, got dotmesh volume: %s", filesystemId, v)
				dirtyBytes = v.DirtyBytes
				log.Printf("[TransferIt] got %d dirty bytes for %s from peer", dirtyBytes, filesystemId)

				err = client.CallRemote(r.Context(), "DotmeshRPC.ContainersById", filesystemId, &cs)
				if err != nil {
					return err
				}
				log.Printf("[TransferIt] got %+v remote containers for %s from peer", cs, filesystemId)
				for _, container := range cs {
					containersRunning = append(containersRunning, string(container.Name))
				}

			} else if args.Direction == "pull" {
				// Consult ourselves
				dirtyBytes, containersRunning, err = d.dirtyDataAndRunningContainers(r.Context(), filesystemId)
			}

			if dirtyBytes > 0 {
				// TODO backoff and retry above
				return fmt.Errorf(
					"Aborting because there are %.2f MiB of uncommitted changes on volume "+
						"where data would be written. Use 'dm reset' to roll back.",
					float64(dirtyBytes)/(1024*1024),
				)
			}

			if len(containersRunning) > 0 {

				return fmt.Errorf(
					"Aborting because there are active containers running on "+
						"volume where data would be written: %s. Stop the containers.",
					strings.Join(containersRunning, ", "),
				)
			}
			return nil
		}, "checking for dirty data and running containers", 2)
		if err != nil {
			return err
		}

	} else {
		return fmt.Errorf(
			"Unexpected combination of factors: "+
				"remoteExists: %t, localExists: %t, "+
				"remoteFilesystemId: %s, localFilesystemId: %s",
			remoteExists, localExists, remoteFilesystemId, localFilesystemId,
		)
	}

	// Now run globalFsRequest, returning the request id, to make the master of
	// a (possibly nonexisting) filesystem start pulling or pushing it, and
	// make it update status as it goes in a new pollable "transfers" object in
	// etcd.

	responseChan, requestId, err := d.state.globalFsRequestId(
		filesystemId,
		&Event{Name: "transfer",
			Args: &EventArgs{
				"Transfer": args,
			},
		},
	)
	if err != nil {
		return err
	}
	go func() {
		// asynchronously throw away the response, transfers can be polled via
		// their own entries in etcd
		e := <-responseChan
		log.Printf("finished transfer of %+v, %+v", args, e)
	}()

	*result = requestId
	return nil
}

func safeS3(t S3TransferRequest) S3TransferRequest {
	t.SecretKey = "<redacted>"
	return t
}

func safeArgs(t TransferRequest) TransferRequest {
	t.ApiKey = "<redacted>"
	return t
}

func (a ByAddress) Len() int      { return len(a) }
func (a ByAddress) Swap(i, j int) { a[i], a[j] = a[j], a[i] }
func (a ByAddress) Less(i, j int) bool {
	if len(a[i].Addresses) == 0 || len(a[j].Addresses) == 0 {
		return false
	}
	return a[i].Addresses[0] < a[j].Addresses[0]
}

// Return data showing all volumes, their clones, along with information about
// them such as the current state of their state machines on each server, etc.
//
// TODO should this function be the same as List?
func (d *DotmeshRPC) AllDotsAndBranches(
	r *http.Request,
	args *struct{},
	result *VolumesAndBranches,
) error {
	log.Debug("[AllDotsAndBranches] starting...")

	vac := VolumesAndBranches{}

	d.state.serverAddressesCacheLock.Lock()
	for server, addresses := range *d.state.serverAddressesCache {
		vac.Servers = append(vac.Servers, Server{
			Id: server, Addresses: strings.Split(addresses, ","),
		})
	}
	d.state.serverAddressesCacheLock.Unlock()
	sort.Sort(ByAddress(vac.Servers))

	filesystemNames := d.state.registry.Filesystems()
	for _, fsName := range filesystemNames {
		tlfId, err := d.state.registry.IdFromName(fsName)
		if err != nil {
			return err
		}
		// XXX: crappyTlf is crappy because it contains an incomplete
		// TopLevelFilesystem object (see UpdateFilesystemFromEtcd). The only
		// thing we use it for here is the owner and collaborator data, and we
		// construct a new TopLevelFilesystem for ourselves. Probably the
		// following logic should be put somewhere inside the registry...
		crappyTlf, err := d.state.registry.LookupFilesystem(fsName)
		if err != nil {
			return err
		}
		tlf := TopLevelFilesystem{}
		/*
			MasterBranch DotmeshVolume
			CloneVolumes   []DotmeshVolume
			Owner          User
			Collaborators  []User
		*/
		v, err := d.state.getOne(r.Context(), tlfId)
		// Just skip this in the result list if the context (eg authenticated
		// user) doesn't have permission to read it.
		if err != nil {
			switch err := err.(type) {
			default:
				log.Errorf("[AllDotsAndBranches] ERROR in getOne(%v): %v, continuing...", tlfId, err)
				continue
			case PermissionDenied:
				continue
			}
		}
		tlf.MasterBranch = v
		// now add clones to tlf
		clones := d.state.registry.ClonesFor(tlfId)
		for _, clone := range clones {
			c, err := d.state.getOne(r.Context(), clone.FilesystemId)
			if err != nil {
				return err
			}
			tlf.OtherBranches = append(tlf.OtherBranches, c)
		}
		sort.Sort(dotmeshVolumeByName(tlf.OtherBranches))

		tlf.Owner = crappyTlf.Owner
		tlf.Collaborators = crappyTlf.Collaborators
		vac.Dots = append(vac.Dots, tlf)
	}
	*result = vac
	log.Debug("[AllDotsAndBranches] finished!")
	return nil
}

func (d *DotmeshRPC) AddCollaborator(
	r *http.Request,
	args *struct {
		MasterBranchID string
		Collaborator   string
	},
	result *bool,
) error {
	// check authenticated user is owner of volume.
	crappyTlf, clone, err := d.state.registry.LookupFilesystemById(args.MasterBranchID)
	if err != nil {
		return err
	}
	if clone != "" {
		return fmt.Errorf(
			"Please add collaborators to the master branch of the dot",
		)
	}
	authorized, err := crappyTlf.AuthorizeOwner(r.Context())
	if err != nil {
		return err
	}
	if !authorized {
		return fmt.Errorf(
			"Not owner. Please ask the owner to add the collaborator.",
		)
	}
	// add collaborator in registry, re-save.
	potentialCollaborator, err := GetUserByName(args.Collaborator)
	if err != nil {
		return err
	}
	newCollaborators := append(crappyTlf.Collaborators, safeUser(potentialCollaborator))
	err = d.state.registry.UpdateCollaborators(r.Context(), crappyTlf, newCollaborators)
	if err != nil {
		return err
	}
	*result = true
	return nil
}

func (d *DotmeshRPC) RemoveCollaborator(
	r *http.Request,
	args *struct {
		MasterBranchID string
		Collaborator   string
	},
	result *bool,
) error {
	// check authenticated user is owner of volume.
	crappyTlf, clone, err := d.state.registry.LookupFilesystemById(args.MasterBranchID)
	if err != nil {
		return err
	}
	if clone != "" {
		return fmt.Errorf(
			"Please remove collaborators from the master branch of the dot",
		)
	}
	authorized, err := crappyTlf.AuthorizeOwner(r.Context())
	if err != nil {
		return err
	}
	if !authorized {
		return fmt.Errorf(
			"Not owner. Please ask the owner to remove the collaborator.",
		)
	}

	authenticatedUserId := auth.GetUserID(r)

	authenticatedUser, err := GetUserById(authenticatedUserId)

	if err != nil {
		return err
	}

	if authenticatedUser.Name == args.Collaborator {
		return fmt.Errorf(
			"You cannot remove yourself as a collaborator from a dot.",
		)
	}

	collaboratorIndex := -1

	for i, collaborator := range crappyTlf.Collaborators {
		if collaborator.Name == args.Collaborator {
			collaboratorIndex = i
		}
	}

	if collaboratorIndex == -1 {
		return fmt.Errorf(
			"%s is not a collaborator on this dot so cannot remove.",
			args.Collaborator,
		)
	}

	// remove collaborator in registry, re-save.
	newCollaborators := append(crappyTlf.Collaborators[:collaboratorIndex], crappyTlf.Collaborators[collaboratorIndex+1:]...)

	err = d.state.registry.UpdateCollaborators(r.Context(), crappyTlf, newCollaborators)
	if err != nil {
		return err
	}
	*result = true
	return nil
}

func (d *DotmeshRPC) DeducePathToTopLevelFilesystem(
	r *http.Request,
	args *struct {
		RemoteNamespace      string
		RemoteFilesystemName string
		RemoteCloneName      string
	},
	result *PathToTopLevelFilesystem,
) error {
	log.Printf("[DeducePathToTopLevelFilesystem] called with args: %+v", args)

	err := requireValidVolumeName(VolumeName{args.RemoteNamespace, args.RemoteFilesystemName})
	if err != nil {
		return err
	}
	err = requireValidBranchName(args.RemoteCloneName)
	if err != nil {
		return err
	}

	res, err := d.state.registry.deducePathToTopLevelFilesystem(
		VolumeName{args.RemoteNamespace, args.RemoteFilesystemName}, args.RemoteCloneName,
	)
	if err != nil {
		return err
	}
	*result = res
	log.Printf("[DeducePathToTopLevelFilesystem] succeeded: args %+v -> result %+v", args, res)
	return nil
}

func (d *DotmeshRPC) PredictSize(
	r *http.Request,
	args *struct {
		FromFilesystemId string
		FromSnapshotId   string
		ToFilesystemId   string
		ToSnapshotId     string
	},
	result *int64,
) error {
	log.Printf("[PredictSize] got args %+v", args)
	size, err := predictSize(
		args.FromFilesystemId, args.FromSnapshotId, args.ToFilesystemId, args.ToSnapshotId,
	)
	if err != nil {
		return err
	}
	*result = size
	return nil
}

func checkNotInUse(d *DotmeshRPC, fsid string, origins map[string]string) error {
	containersInUse := func() int {
		d.state.globalContainerCacheLock.Lock()
		defer d.state.globalContainerCacheLock.Unlock()
		containerInfo, ok := (*d.state.globalContainerCache)[fsid]
		if !ok {
			return 0
		}
		return len(containerInfo.Containers)
	}()
	if containersInUse > 0 {
		return fmt.Errorf("We cannot delete the volume %s when %d containers are still using it", fsid, containersInUse)
	}
	for child, parent := range origins {
		if parent == fsid {
			err := checkNotInUse(d, child, origins)
			if err != nil {
				return err
			}
		}
	}
	return nil
}

func sortFilesystemsInDeletionOrder(in []string, rootId string, origins map[string]string) []string {
	// Recursively zap any children
	for child, parent := range origins {
		if parent == rootId {
			in = sortFilesystemsInDeletionOrder(in, child, origins)
		}
	}
	// Then zap the root
	in = append(in, rootId)
	return in
}

func (d *DotmeshRPC) Delete(
	r *http.Request,
	args *VolumeName,
	result *bool,
) error {
	*result = false

	err := requireValidVolumeName(*args)
	if err != nil {
		return err
	}

	user, err := GetUserById(auth.GetUserID(r))

	// Look up the top-level filesystem. This will error if the
	// filesystem name isn't registered.
	filesystem, err := d.state.registry.LookupFilesystem(*args)
	if err != nil {
		return err
	}

	authorized, err := filesystem.AuthorizeOwner(r.Context())
	if err != nil {
		return err
	}
	if !authorized {
		return fmt.Errorf(
			"You are not the owner of volume %s/%s. Only the owner can delete it.",
			args.Namespace, args.Name,
		)

	}

	// Find the list of all clones of the filesystem, as we need to delete each independently.
	filesystems := d.state.registry.ClonesFor(filesystem.MasterBranch.Id)

	// We can't destroy a filesystem that's an origin for another
	// filesystem, so let's topologically sort them and destroy them leaves-first.

	// Analyse the list of filesystems, putting it into a more useful form for our purposes
	origins := make(map[string]string)
	names := make(map[string]string)
	for name, fs := range filesystems {
		// Record the origin
		origins[fs.FilesystemId] = fs.Origin.FilesystemId
		// Record the name
		names[fs.FilesystemId] = name
	}

	// FUTURE WORK: If we ever need to delete just some clones, we
	// can do so by picking a different rootId here. See
	// https://github.com/dotmesh-io/dotmesh/issues/58
	rootId := filesystem.MasterBranch.Id

	// Check all clones are not in use. This is no guarantee one won't
	// come into use while we're processing the deletion, but it's nice
	// for the user to try and check first.

	err = checkNotInUse(d, rootId, origins)
	if err != nil {
		return err
	}

	filesystemsInOrder := make([]string, 0)
	filesystemsInOrder = sortFilesystemsInDeletionOrder(filesystemsInOrder, rootId, origins)

	// What if we are interrupted during this loop?

	// Because we delete from the leaves up, we SHOULD be OK: the
	// system may end up in a state where some clones are gone, but
	// the top-level filesystem remains and a new deletion on that
	// should pick up where we left off.  I don't know how to easily
	// test that with the current test harness, however, so here's
	// hoping I'm right.
	for _, fsid := range filesystemsInOrder {
		// At this point, check the filesystem has no containers
		// using it and error if so, for usability. This does not mean the
		// filesystem is unused from here onwards, as it could come into
		// use at any point.

		// This will error if the filesystem is already marked as
		// deleted; it shouldn't be in the metadata if it was, so
		// hopefully that will never happen.
		if filesystem.MasterBranch.Id == fsid {
			// master clone, so record the name to delete and no clone registry entry to delete
			err = d.state.markFilesystemAsDeletedInEtcd(fsid, user.Name, *args, "", "")
		} else {
			// Not the master clone, so don't record a name to delete, but do record a clone name for deletion
			err = d.state.markFilesystemAsDeletedInEtcd(
				fsid, user.Name, VolumeName{},
				filesystem.MasterBranch.Id, names[fsid])
		}
		if err != nil {
			return err
		}

		// Block until the filesystem is gone locally (it may still be
		// dying on other nodes in the cluster, but it's too costly to
		// track that for the gains it gives us)
		d.state.waitForFilesystemDeath(fsid)

		// As we only block for completion locally, there IS a chance
		// that the deletions will happen in the wrong order on other
		// nodes in the cluster.  This may mean that some of them fail
		// with an error, because their origins still exist.  However,
		// hopefully, the discovery-triggers-redeletion code will cause
		// them to eventually be deleted.
	}

	// If we're deleting the entire filesystem rather than just a
	// clone, we need to unregister it.

	// At this point, we have an inconsistent system state: the clone
	// filesystems are marked for deletion, but their name is still
	// registered in the registry. If we crash here, the name is taken
	// by a nonexistant filesystem.

	// This, however, is then recovered from by the
	// cleanupDeletedFilesystems function, which is invoked
	// periodically.

	if rootId == filesystem.MasterBranch.Id {
		err = d.state.registry.UnregisterFilesystem(*args)
		if err != nil {
			return err
		}

		// This duplicates the work done by
		// cleanupDockerFilesystemState(), and only on the node that the
		// Delete call happens to land on, as part of a horrible
		// belt-and-braces
		err = deleteContainerMntSymlink(*args)
		if err != nil {
			return err
		}
	}

	*result = true
	return nil
}

func handleBooleanFlag(flag *bool, value string, oldValue *string) {
	if *flag {
		*oldValue = "true"
	} else {
		*oldValue = "false"
	}

	if value == "true" {
		*flag = true
	} else {
		*flag = false
	}
}

func (d *DotmeshRPC) SetDebugFlag(
	r *http.Request,
	args *struct {
		FlagName  string
		FlagValue string
	},
	result *string,
) error {
	err := ensureAdminUser(r)

	if err != nil {
		return err
	}

	log.Printf("DEBUG FLAG: %s -> %s (was %s)", args.FlagName, args.FlagValue, *result)

	switch args.FlagName {
	case "PartialFailCreateFilesystem":
		handleBooleanFlag(&d.state.debugPartialFailCreateFilesystem, args.FlagValue, result)
	case "ForceStateMachineToDiscovering":
		filesystemId := args.FlagValue
		responseChan, err := d.state.globalFsRequest(
			filesystemId,
			&Event{Name: "deliberately-unhandled-event-for-test-purposes"},
		)
		if err != nil {
			return err
		}
		e := <-responseChan
		log.Printf("[SetDebugFlag] deliberately unhandled event replied with %#v", e)
		*result = ""
	default:
		*result = ""
		return fmt.Errorf("Unknown debug flag %s", args.FlagName)
	}

	log.Printf("DEBUG FLAG: %s <- %s (was %s)", args.FlagName, args.FlagValue, *result)
	return nil
}

func (d *DotmeshRPC) DumpInternalState(
	r *http.Request,
	filter *string,
	result *map[string]string,
) error {
	err := ensureAdminUser(r)
	if err != nil {
		return err
	}

	// Set up a goroutine gathering data into *result via resultChan
	*result = map[string]string{}

	resultChan := make(chan ([]string))
	doneChan := make(chan bool)

	go func() {
		for pair := range resultChan {
			key := pair[0]
			val := pair[1]

			// empty string is prefix of everything
			if filter == nil || strings.HasPrefix(key, *filter) {
				(*result)[key] = val
			}
		}
		doneChan <- true
	}()

	// Gather data, using the channel, putting anything that might block in a goroutine
	s := d.state

	go func() {
		defer recover() // Don't kill the entire server if resultChan is closed because we took too long
		resultChan <- []string{"filesystems.STARTED", "yes"}
		s.filesystemsLock.Lock()
		defer s.filesystemsLock.Unlock()

		for id, fs := range *(s.filesystems) {
			resultChan <- []string{fmt.Sprintf("filesystems.%s.STARTED", id), "yes"}
			fs.snapshotsLock.Lock()
			defer fs.snapshotsLock.Unlock()

			resultChan <- []string{fmt.Sprintf("filesystems.%s.id", id), fs.filesystemId}
			if fs.filesystem != nil {
				resultChan <- []string{fmt.Sprintf("filesystems.%s.filesystem.id", id), fs.filesystem.id}
				resultChan <- []string{fmt.Sprintf("filesystems.%s.filesystem.exists", id), fmt.Sprintf("%t", fs.filesystem.exists)}
				resultChan <- []string{fmt.Sprintf("filesystems.%s.filesystem.mounted", id), fmt.Sprintf("%t", fs.filesystem.mounted)}
				resultChan <- []string{fmt.Sprintf("filesystems.%s.filesystem.origin", id), fmt.Sprintf("%s@%s", fs.filesystem.origin.FilesystemId, fs.filesystem.origin.SnapshotId)}
				for idx, snapshot := range fs.filesystem.snapshots {
					resultChan <- []string{fmt.Sprintf("filesystems.%s.filesystem.snapshots[%d].id", id, idx), snapshot.Id}
					for key, val := range *(snapshot.Metadata) {
						resultChan <- []string{fmt.Sprintf("filesystems.%s.filesystem.snapshots[%d].metadata.%s", id, idx, key), val}
					}
				}
			}
			resultChan <- []string{fmt.Sprintf("filesystems.%s.currentState", id), fs.currentState}
			resultChan <- []string{fmt.Sprintf("filesystems.%s.status", id), fs.status}
			resultChan <- []string{fmt.Sprintf("filesystems.%s.lastTransitionTimestamp", id), fmt.Sprintf("%d", fs.lastTransitionTimestamp)}
			resultChan <- []string{fmt.Sprintf("filesystems.%s.lastTransferRequest", id), toJsonString(fs.lastTransferRequest)}
			resultChan <- []string{fmt.Sprintf("filesystems.%s.lastTransferRequestId", id), fs.lastTransferRequestId}
			resultChan <- []string{fmt.Sprintf("filesystems.%s.dirtyDelta", id), fmt.Sprintf("%d", fs.dirtyDelta)}
			resultChan <- []string{fmt.Sprintf("filesystems.%s.sizeBytes", id), fmt.Sprintf("%d", fs.sizeBytes)}
			if fs.lastPollResult != nil {
				resultChan <- []string{fmt.Sprintf("filesystems.%s.lastPollResult", id), toJsonString(*fs.lastPollResult)}
			}
			if fs.handoffRequest != nil {
				resultChan <- []string{fmt.Sprintf("filesystems.%s.handoffRequest", id), toJsonString(*fs.handoffRequest)}
			}
			resultChan <- []string{fmt.Sprintf("filesystems.%s.DONE", id), "yes"}
		}
		resultChan <- []string{"filesystems.DONE", "yes"}
	}()

	go func() {
		defer recover() // Don't kill the entire server if resultChan is closed because we took too long
		resultChan <- []string{"mastersCache.STARTED", "yes"}
		s.mastersCacheLock.Lock()
		defer s.mastersCacheLock.Unlock()
		for fsId, server := range *(s.mastersCache) {
			resultChan <- []string{fmt.Sprintf("mastersCache.%s", fsId), server}
		}
		resultChan <- []string{"mastersCache.DONE", "yes"}
	}()

	go func() {
		defer recover() // Don't kill the entire server if resultChan is closed because we took too long
		resultChan <- []string{"serverAddressesCache.STARTED", "yes"}
		s.serverAddressesCacheLock.Lock()
		defer s.serverAddressesCacheLock.Unlock()
		for serverId, addr := range *(s.serverAddressesCache) {
			resultChan <- []string{fmt.Sprintf("serverAddressesCache.%s", serverId), addr}
		}
		resultChan <- []string{"serverAddressesCache.DONE", "yes"}
	}()

	go func() {
		defer recover() // Don't kill the entire server if resultChan is closed because we took too long
		resultChan <- []string{"globalSnapshotCache.STARTED", "yes"}
		s.globalSnapshotCacheLock.Lock()
		defer s.globalSnapshotCacheLock.Unlock()
		for serverId, d := range *(s.globalSnapshotCache) {
			for fsId, snapshots := range d {
				for idx, snapshot := range snapshots {
					resultChan <- []string{fmt.Sprintf("globalSnapshotCache.%s.%s.snapshots[%d].id", serverId, fsId, idx), snapshot.Id}
					for key, val := range *(snapshot.Metadata) {
						resultChan <- []string{fmt.Sprintf("globalSnapshotCache.%s.%s.snapshots[%d].metadata.%s", serverId, fsId, idx, key), val}
					}
				}
			}
		}
		resultChan <- []string{"globalSnapshotCache.DONE", "yes"}
	}()

	go func() {
		defer recover() // Don't kill the entire server if resultChan is closed because we took too long
		resultChan <- []string{"globalStateCache.STARTED", "yes"}
		s.globalStateCacheLock.Lock()
		defer s.globalStateCacheLock.Unlock()
		for serverId, d := range *(s.globalStateCache) {
			for fsId, states := range d {
				for key, val := range states {
					resultChan <- []string{fmt.Sprintf("globalStateCache.%s.%s.%s", serverId, fsId, key), val}
				}
			}
		}
		resultChan <- []string{"globalStateCache.DONE", "yes"}
	}()

	go func() {
		defer recover() // Don't kill the entire server if resultChan is closed because we took too long
		resultChan <- []string{"globalContainerCache.STARTED", "yes"}
		s.globalContainerCacheLock.Lock()
		defer s.globalContainerCacheLock.Unlock()
		for fsId, ci := range *(s.globalContainerCache) {
			resultChan <- []string{fmt.Sprintf("globalContainerCache.%s", fsId), toJsonString(ci)}
		}
		resultChan <- []string{"globalContainerCache.DONE", "yes"}
	}()

	go func() {
		defer recover() // Don't kill the entire server if resultChan is closed because we took too long
		resultChan <- []string{"globalDirtyCache.STARTED", "yes"}
		s.globalDirtyCacheLock.Lock()
		defer s.globalDirtyCacheLock.Unlock()
		for fsId, di := range *(s.globalDirtyCache) {
			resultChan <- []string{fmt.Sprintf("globalDirtyCache.%s", fsId), toJsonString(di)}
		}
		resultChan <- []string{"globalDirtyCache.DONE", "yes"}
	}()

	go func() {
		defer recover() // Don't kill the entire server if resultChan is closed because we took too long
		resultChan <- []string{"interclusterTransfers.STARTED", "yes"}
		s.interclusterTransfersLock.Lock()
		defer s.interclusterTransfersLock.Unlock()
		for txId, tpr := range *(s.interclusterTransfers) {
			resultChan <- []string{fmt.Sprintf("interclusterTransfers.%s", txId), toJsonString(tpr)}
		}
		resultChan <- []string{"interclusterTransfers.DONE", "yes"}
	}()

	go func() {
		defer recover() // Don't kill the entire server if resultChan is closed because we took too long
		resultChan <- []string{"registry.TopLevelFilesystems.STARTED", "yes"}
		s.registry.TopLevelFilesystemsLock.Lock()
		defer s.registry.TopLevelFilesystemsLock.Unlock()
		for vn, tlf := range s.registry.TopLevelFilesystems {
			resultChan <- []string{fmt.Sprintf("registry.TopLevelFilesystems.%s/%s.MasterBranch.id", vn.Namespace, vn.Name), tlf.MasterBranch.Id}
			// FIXME: MasterBranch is a DotmeshVolume, with many other fields we could display.
			for idx, ob := range tlf.OtherBranches {
				resultChan <- []string{fmt.Sprintf("registry.TopLevelFilesystems.%s/%s.OtherBranches[%d].id", vn.Namespace, vn.Name, idx), ob.Id}
				resultChan <- []string{fmt.Sprintf("registry.TopLevelFilesystems.%s/%s.OtherBranches[%d].name", vn.Namespace, vn.Name, idx), ob.Branch}
				// FIXME: ob is a DotmeshVolume, with many other fields we could display.
			}
			resultChan <- []string{fmt.Sprintf("registry.TopLevelFilesystems.%s/%s.Owner", vn.Namespace, vn.Name), toJsonString(tlf.Owner)}
			for idx, c := range tlf.Collaborators {
				resultChan <- []string{fmt.Sprintf("registry.TopLevelFilesystems.%s/%s.Collaborators[%d]", vn.Namespace, vn.Name, idx), toJsonString(c)}
			}
		}
		resultChan <- []string{"registry.TopLevelFilesystems.DONE", "yes"}
	}()

	go func() {
		defer recover() // Don't kill the entire server if resultChan is closed because we took too long
		resultChan <- []string{"registry.Clones.STARTED", "yes"}
		s.registry.ClonesLock.Lock()
		defer s.registry.ClonesLock.Unlock()
		for fsId, c := range s.registry.Clones {
			for branchName, clone := range c {
				resultChan <- []string{fmt.Sprintf("registry.Clones.%s.%s.id", fsId, branchName), clone.FilesystemId}
			}
		}
		resultChan <- []string{"registry.Clones.DONE", "yes"}
	}()

	go func() {
		defer recover() // Don't kill the entire server if resultChan is closed because we took too long
		resultChan <- []string{"etcdWait.STARTED", "yes"}
		s.etcdWaitTimestampLock.Lock()
		defer s.etcdWaitTimestampLock.Unlock()
		resultChan <- []string{"etcdWait.Timestamp", fmt.Sprintf("%d", s.etcdWaitTimestamp)}
		resultChan <- []string{"etcdWait.State", s.etcdWaitState}
		resultChan <- []string{"etcdWait.DONE", "yes"}
	}()

	resultChan <- []string{"myNodeId", s.myNodeId}
	resultChan <- []string{"versionInfo", toJsonString(s.versionInfo)}

	go func() {
		defer recover() // Don't kill the entire server if resultChan is closed because we took too long
		resultChan <- []string{"goroutines.STARTED", "yes"}

		numProfiles := 1
		profiles := make([]runtime.StackRecord, numProfiles)

		for {
			numProfiles, ok := runtime.GoroutineProfile(profiles)
			if ok {
				break
			} else {
				// Grow the profiles array and try again
				profiles = make([]runtime.StackRecord, numProfiles)
				continue
			}
		}

		for grIdx, sr := range profiles {
			stack := sr.Stack()
			frames := runtime.CallersFrames(stack)
			idx := 0
			for {
				frame, more := frames.Next()
				// To keep this example's output stable
				// even if there are changes in the testing package,
				// stop unwinding when we leave package runtime.
				resultChan <- []string{
					fmt.Sprintf("goroutines.%d.stack[%03d]", grIdx, idx),
					fmt.Sprintf("%s (%s:%d)", frame.Function, frame.File, frame.Line),
				}

				idx = idx + 1
				if !more {
					break
				}
			}
		}
		resultChan <- []string{"goroutines.DONE", "yes"}
	}()

	// Give all goroutines a second at most to run
	time.Sleep(1 * time.Second)

	// Shut down the collector goroutine
	close(resultChan)

	// Await its confirmation so we can take ownership of result
	<-doneChan

	// Return the result
	log.Printf("[DumpInternalState] finished")
	return nil
}

func (d *DotmeshRPC) DumpEtcd(
	r *http.Request,
	args *struct {
		Prefix string
	},
	result *string,
) error {
	err := ensureAdminUser(r)
	if err != nil {
		return err
	}

	kapi, err := getEtcdKeysApi()
	if err != nil {
		return err
	}

	node, err := kapi.Get(context.Background(),
		fmt.Sprintf("%s/%s", ETCD_PREFIX, args.Prefix),
		&client.GetOptions{Recursive: true, Sort: false, Quorum: false},
	)
	if err != nil {
		return err
	}

	resultBytes, err := json.Marshal(node)
	if err != nil {
		return err
	}

	*result = string(resultBytes)

	return nil
}

func find(node *client.Node, path []string) *client.Node {
	for _, node := range node.Nodes {
		shrapnel := strings.Split(node.Key, "/")
		last := shrapnel[len(shrapnel)-1]
		if last == path[0] {
			if len(path) == 1 {
				return node
			} else {
				return find(node, path[1:])
			}
		}
	}
	log.Printf("Couldn't find %s in %+v -> %+v", path[0], node, node.Nodes)
	return nil
}

func (d *DotmeshRPC) RestoreEtcd(
	r *http.Request,
	args *struct {
		Prefix string
		Dump   string
	},
	result *bool,
) error {
	// We dangerously, blindly trust the contents of the dump.
	err := ensureAdminUser(r)
	if err != nil {
		return err
	}

	if !(args.Prefix == "" || args.Prefix == "/") {
		return fmt.Errorf("Don't know how to restore a dump from a non-root key.")
	}

	// What do we restore?
	// * users (except admin user)
	// * registry

	kapi, err := getEtcdKeysApi()
	if err != nil {
		return err
	}
	response := client.Response{}
	err = json.Unmarshal([]byte(args.Dump), &response)
	if err != nil {
		return err
	}

	// Before destroying the registry, back it up
	node, err := kapi.Get(context.Background(),
		fmt.Sprintf("%s/registry", ETCD_PREFIX),
		&client.GetOptions{Recursive: true, Sort: false, Quorum: false},
	)
	if err != nil && !client.IsKeyNotFound(err) {
		return err
	}

	// Don't try to back up a key that doesn't exist.
	if err == nil {
		resultBytes, err := json.Marshal(node)
		if err != nil {
			return err
		}

		// XXX: might run into size limits on keys one day.
		_, err = kapi.Set(context.Background(),
			fmt.Sprintf("%s/registry-backup-%d", ETCD_PREFIX, time.Now().Unix()),
			string(resultBytes),
			&client.SetOptions{},
		)
	}

	_, err = kapi.Delete(context.Background(),
		fmt.Sprintf("%s/registry", ETCD_PREFIX),
		&client.DeleteOptions{Recursive: true, Dir: true},
	)

	if err != nil && !client.IsKeyNotFound(err) {
		// It's OK if it didn't exist.
		return err
	}

	oneLevelNodesToClobber := []*client.Node{
		find(response.Node, []string{"users"}),
		find(response.Node, []string{"filesystems", "masters"}),
	}

	twoLevelNodesToClobber := []*client.Node{
		find(response.Node, []string{"registry", "filesystems"}),
		find(response.Node, []string{"registry", "clones"}),
	}

	setEtcdKey := func(n client.Node) error {
		if n.Key == fmt.Sprintf("%s/users/%s", ETCD_PREFIX, ADMIN_USER_UUID) {
			// don't restore the admin user
			return nil
		}
		_, err = kapi.Set(
			context.Background(),
			n.Key,
			n.Value,
			// Only set values that don't already exist. This is so that
			// restoring from a backup of the same cluster will restore masters
			// records while it won't clobber masters records for other
			// clusters (which e.g. are being pushed to as a backup).  Note
			// that because we delete the entire registry, registry entries
			// _will_ get updated (e.g. adding collaborators to a dot).
			&client.SetOptions{
				PrevExist: client.PrevNoExist,
			},
		)
		// Avoid clobbering existing keys, but don't fail.
		if !strings.Contains(fmt.Sprintf("%s", err), "Key already exists") {
			return err
		}
		return nil
	}

	for _, node := range oneLevelNodesToClobber {
		if node == nil {
			// no users!?
			continue
		}
		for _, n := range node.Nodes {
			err = setEtcdKey(*n)
			if err != nil {
				return err
			}
		}
	}
	for _, node := range twoLevelNodesToClobber {
		if node == nil {
			// no filesystems or clones is valid case
			continue
		}
		for _, n := range node.Nodes {
			for _, nn := range n.Nodes {
				err = setEtcdKey(*nn)
				if err != nil {
					return err
				}
			}
		}
	}

	// Don't restore:
	// * masters
	// * request/response data
	// * admin user
	// * anything else :)

	// In-memory state will be correctly updated by receiving from the etcd
	// watch.

	*result = true
	return nil
}

func (d *DotmeshRPC) GetReplicationLatencyForBranch(
	r *http.Request,
	args *struct {
		Namespace, Name, Branch string
	},
	result *map[string][]string, // Map from server name to list of commits it's missing
) error {
	log.Printf("[GetReplicationLatencyForBranch] being called with: %+v", args)

	err := ensureAdminUser(r)

	if err != nil {
		return err
	}

	err = requireValidVolumeName(VolumeName{args.Namespace, args.Name})
	if err != nil {
		return err
	}
	err = requireValidBranchName(args.Branch)
	if err != nil {
		return err
	}

	fs, err := d.state.registry.MaybeCloneFilesystemId(VolumeName{Namespace: args.Namespace, Name: args.Name}, args.Branch)
	if err != nil {
		return err
	}

	err, res := d.state.GetReplicationLatency(fs)
	if err != nil {
		return err
	}

	*result = res

	return nil
}

func (d *DotmeshRPC) ForceBranchMasterById(
	r *http.Request,
	args *struct {
		FilesystemId string
		Master       string
	},
	result *bool,
) error {
	log.Printf("[ForceBranchMasterById] being called with: %+v", args)

	kapi, err := getEtcdKeysApi()
	if err != nil {
		return err
	}

	newMaster := args.Master
	if newMaster == "" {
		// Default is THIS node
		newMaster = d.state.myNodeId
	}

	key := fmt.Sprintf(
		"%s/filesystems/masters/%s", ETCD_PREFIX, args.FilesystemId,
	)

	log.Printf("[ForceBranchMasterById] settings %s to %s", key, newMaster)

	_, err = kapi.Set(
		context.Background(),
		key,
		newMaster,
		&client.SetOptions{},
	)

	if err != nil {
		return err
	}

	*result = true
	return nil
}

func (d *DotmeshRPC) CheckNameIsValid(
	r *http.Request,
	args *struct{ Namespace, Name, Branch string },
	result *string,
) error {
	err := requireValidVolumeName(VolumeName{args.Namespace, args.Name})
	if err != nil {
		*result = fmt.Sprintf("%s", err)
		return nil
	}

	err = requireValidBranchName(args.Branch)
	if err != nil {
		*result = fmt.Sprintf("%s", err)
		return nil
	}

	*result = ""
	return nil
}<|MERGE_RESOLUTION|>--- conflicted
+++ resolved
@@ -3,36 +3,26 @@
 import (
 	"encoding/json"
 	"fmt"
-<<<<<<< HEAD
-=======
+	"net/http"
+	"regexp"
+	"runtime"
+	"sort"
+	"strings"
+	"time"
+
 	"github.com/aws/aws-sdk-go/aws"
 	"github.com/aws/aws-sdk-go/aws/credentials"
 	"github.com/aws/aws-sdk-go/aws/session"
 	"github.com/aws/aws-sdk-go/service/s3"
 	"github.com/aws/aws-sdk-go/service/s3/s3manager"
 	"github.com/coreos/etcd/client"
-	"github.com/dotmesh-io/dotmesh/pkg/user"
 	"github.com/nu7hatch/gouuid"
 	"golang.org/x/net/context"
-	"log"
->>>>>>> 56a4fc09
-	"net/http"
-	"regexp"
-	"runtime"
-	"sort"
-	"strings"
-	"time"
-<<<<<<< HEAD
-
-	"github.com/coreos/etcd/client"
-	"golang.org/x/net/context"
 
 	"github.com/dotmesh-io/dotmesh/pkg/auth"
 	"github.com/dotmesh-io/dotmesh/pkg/user"
 
 	log "github.com/sirupsen/logrus"
-=======
->>>>>>> 56a4fc09
 )
 
 // TODO ensure contexts are threaded through in all RPC calls for correct
