package main

import (
	"crypto/tls"
	"crypto/x509"
	"encoding/json"
	"fmt"
	"io/ioutil"
	"log"
	"net"
	"net/http"
	"os"
	"strconv"
	"strings"
	"time"

	"github.com/coreos/etcd/client"
	"github.com/nu7hatch/gouuid"
	"golang.org/x/net/context"
)

// etcd related pieces, including the parts of InMemoryState which interact with etcd

func getEtcdKeysApi() (client.KeysAPI, error) {
	c, err := getEtcd()
	if err != nil {
		return nil, err
	}
	return client.NewKeysAPI(c), nil
}

var etcdClient client.Client
var once Once
var onceAgain Once

func transportFromTLS(certFile, keyFile, caFile string) (*http.Transport, error) {
	// Load client cert
	cert, err := tls.LoadX509KeyPair(certFile, keyFile)
	if err != nil {
		return nil, err
	}

	// Load CA cert
	caCert, err := ioutil.ReadFile(caFile)
	if err != nil {
		return nil, err
	}
	caCertPool := x509.NewCertPool()
	caCertPool.AppendCertsFromPEM(caCert)

	// Setup HTTPS client
	tlsConfig := &tls.Config{
		Certificates: []tls.Certificate{cert},
		RootCAs:      caCertPool,
	}
	tlsConfig.BuildNameToCertificate()
	transport := &http.Transport{
		TLSClientConfig: tlsConfig,
	}
	return transport, nil
}

// TODO maybe connection pooling
func getEtcd() (client.Client, error) {
	once.Do(func() {
		var err error
		endpoint := os.Getenv("DOTMESH_ETCD_ENDPOINT")
		if endpoint == "" {
			endpoint = "https://dotmesh-etcd:42379"
		}
		transport := &http.Transport{}
		if endpoint[:5] == "https" {
			// only try to fetch PKI gubbins if we're creating an encrypted
			// connection.
			pkiPath := os.Getenv("DOTMESH_PKI_PATH")
			if pkiPath == "" {
				pkiPath = "/pki"
			}
			transport, err = transportFromTLS(
				fmt.Sprintf("%s/apiserver.pem", pkiPath),
				fmt.Sprintf("%s/apiserver-key.pem", pkiPath),
				fmt.Sprintf("%s/ca.pem", pkiPath),
			)
			if err != nil {
				panic(err)
			}
		}
		cfg := client.Config{
			Endpoints: []string{endpoint},
			Transport: transport,
			// set timeout per request to fail fast when the target endpoint is
			// unavailable
			HeaderTimeoutPerRequest: time.Second * 10,
		}
		etcdClient, err = client.New(cfg)
		if err != nil {
			// maybe retry, instead of ending it all
			panic(err)
		}
	})
	// TODO: change signature, never errors
	return etcdClient, nil
}

func guessIPv4Addresses() ([]string, error) {
	override := os.Getenv("YOUR_IPV4_ADDRS")
	if override != "" {
		return strings.Split(override, ","), nil
	}
	ifaces, err := net.Interfaces()
	if err != nil {
		return []string{}, err
	}
	addresses := []string{}
	for _, i := range ifaces {
		addrs, err := i.Addrs()
		if err != nil {
			return []string{}, err
		}
		for _, a := range addrs {
			if ipnet, ok := a.(*net.IPNet); ok && !ipnet.IP.IsLoopback() {
				// ignore docker and container interfaces, they are unlikely to
				// be routable
				if !(strings.HasPrefix(i.Name, "docker") || strings.HasPrefix(i.Name, "veth")) {
					// log.Printf("Found address %s with address %s", i.Name, ipnet.IP.String())
					if !strings.Contains(ipnet.IP.String(), ":") {
						addresses = append(addresses, ipnet.IP.String())
					}
				}
			}
		}
	}
	return addresses, nil
}

// etcd listener
func (state *InMemoryState) updateAddressesInEtcd() error {
	addresses, err := guessIPv4Addresses()
	if err != nil {
		return err
	}

	kapi, err := getEtcdKeysApi()
	if err != nil {
		return err
	}

	_, err = kapi.Set(
		context.Background(),
		fmt.Sprintf("%s/servers/addresses/%s", ETCD_PREFIX, state.myNodeId),
		strings.Join(addresses, ","),
		&client.SetOptions{TTL: 60 * time.Second},
	)
	if err != nil {
		return err
	}
	return nil
}

func isFilesystemDeletedInEtcd(fsId string) (bool, error) {
	kapi, err := getEtcdKeysApi()
	if err != nil {
		return false, err
	}

	result, err := kapi.Get(
		context.Background(),
		fmt.Sprintf("%s/filesystems/deleted/%s", ETCD_PREFIX, fsId),
		nil,
	)

	if err != nil {
		if client.IsKeyNotFound(err) {
			return false, nil
		} else {
			return false, err
		}
	}

	if result != nil {
		return true, nil
	} else {
		return false, nil
	}
}

func (state *InMemoryState) markFilesystemAsDeletedInEtcd(
	fsId, username string,
	name VolumeName,
	tlFsId, branch string,
) error {
	kapi, err := getEtcdKeysApi()
	if err != nil {
		return err
	}

	// Feel free to suggest additional useful things to put in the
	// deletion audit trail.  The two that the system REQUIRES are
	// "Name", "TopLevelFilesystemId" and "Clone", which are used to ensure that the registry
	// entry is cleaned up later. (Name for a top level filesystem,
	// Clone for a non-master branch). Please don't remove/rename that
	// without updating cleanupDeletedFilesystems
	auditTrail, err := json.Marshal(struct {
		Server    string
		Username  string
		DeletedAt time.Time

		// These fields are mandatory
		Name                 VolumeName
		TopLevelFilesystemId string
		Clone                string
	}{
		state.myNodeId,
		username,
		time.Now(),

		// These fields are mandatory
		name,
		tlFsId,
		branch})
	if err != nil {
		return err
	}

	_, err = kapi.Set(
		context.Background(),
		fmt.Sprintf("%s/filesystems/deleted/%s", ETCD_PREFIX, fsId),
		string(auditTrail),
		&client.SetOptions{PrevExist: client.PrevNoExist},
	)
	if err != nil {
		return err
	}

	// Now mark it for eventual cleanup (when the liveness key expires)
	_, err = kapi.Set(
		context.Background(),
		fmt.Sprintf("%s/filesystems/cleanupPending/%s", ETCD_PREFIX, fsId),
		string(auditTrail),
		&client.SetOptions{PrevExist: client.PrevNoExist},
	)
	if err != nil {
		return err
	}

	return nil
}

// This struct is a subset of the struct used as the audit trail in
// markFilesystemAsDeletedInEtcd.  A subset is used here to avoid
// issues with upgrading a running cluster, if old deletion audit
// trails are in etcd with different state. These are the only things
// we need to read back.
type NameOrClone struct {
	Name                 VolumeName
	TopLevelFilesystemId string
	Clone                string
}

func (state *InMemoryState) cleanupDeletedFilesystems() error {
	kapi, err := getEtcdKeysApi()
	if err != nil {
		return err
	}

	pending, err := listFilesystemsPendingCleanup(kapi)
	if err != nil {
		return err
	}

	for fsId, names := range pending {
		errors := make([]error, 0)
		del := func(key string) {
			_, err = kapi.Delete(
				context.Background(),
				key,
				&client.DeleteOptions{},
			)
			if err != nil && !client.IsKeyNotFound(err) {
				errors = append(errors, err)
			}
		}

		del(fmt.Sprintf("%s/filesystems/containers/%s", ETCD_PREFIX, fsId))
		del(fmt.Sprintf("%s/filesystems/dirty/%s", ETCD_PREFIX, fsId))
		del(fmt.Sprintf("%s/filesystems/masters/%s", ETCD_PREFIX, fsId))

		if names.Name.Namespace != "" && names.Name.Name != "" {
			// The name might be blank in the audit trail - this is used
			// to indicate that this was a clone, NOT the toplevel filesystem, so
			// there's no need to remove the registry entry for the whole
			// volume. We only do that when deleting the toplevel filesystem.

			// Normally, the registry entry is deleted as soon as the volume
			// is deleted, but in the event of a failure it might not have
			// been. So we try again.
			key := fmt.Sprintf(
				"%s/registry/filesystems/%s/%s",
				ETCD_PREFIX,
				names.Name.Namespace,
				names.Name.Name)

			oldNode, err := kapi.Get(
				context.Background(),
				key,
				&client.GetOptions{},
			)
			if err != nil {
				if client.IsKeyNotFound(err) {
					// we are good, it doesn't exist, nothing to delete
				} else {
					errors = append(errors, err)
				}
			} else {
				// We have an existing registry entry, but is it the one
				// we're supposed to delete, or a newly-created volume
				// with the name of the deleted one?
				currentData := struct {
					Id string
				}{}
				err = json.Unmarshal([]byte(oldNode.Node.Value), &currentData)
				if err != nil {
					errors = append(errors, err)
				}
				if currentData.Id == fsId {
					_, err = kapi.Delete(
						context.Background(),
						key,
						&client.DeleteOptions{PrevValue: oldNode.Node.Value},
					)
					if err != nil && !client.IsKeyNotFound(err) {
						errors = append(errors, err)
					}
				}
			}
		}

		if names.Clone != "" {
			// The clone name might be blank in the audit trail - this is
			// used to indicate that this was the toplevel filesystem
			// rather than a clone. But when a clone name is specified,
			// we need to delete a clone record from etc.
			del(fmt.Sprintf(
				"%s/registry/clones/%s/%s", ETCD_PREFIX,
				names.TopLevelFilesystemId, names.Clone))
		}

		if len(errors) == 0 {
			del(fmt.Sprintf("%s/filesystems/cleanupPending/%s", ETCD_PREFIX, fsId))
		} else {
			return fmt.Errorf("Errors found cleaning up after a deleted filesystem: %+v", errors)
		}
	}

	return nil
}

// The result is a map from filesystem ID to the VolumeName or branch name it once had.
func listFilesystemsPendingCleanup(kapi client.KeysAPI) (map[string]NameOrClone, error) {
	// list ETCD_PREFIX/filesystems/cleanupPending/ID without corresponding
	// ETCD_PREFIX/filesystems/live/ID

	pending, err := kapi.Get(context.Background(),
		fmt.Sprintf("%s/filesystems/cleanupPending", ETCD_PREFIX),
		&client.GetOptions{Recursive: true, Sort: false},
	)
	if err != nil {
		if client.IsKeyNotFound(err) {
			return map[string]NameOrClone{}, nil
		} else {
			return map[string]NameOrClone{}, err
		}
	}

	result := make(map[string]NameOrClone, 0)
	for _, node := range pending.Node.Nodes {
		// /dotmesh.io/filesystems/cleanupPending/3ed24670-8fd0-4cec-4191-d3d5bae15172
		pieces := strings.Split(node.Key, "/")
		if len(pieces) == 5 {
			fsId := pieces[4]

			_, err := kapi.Get(context.Background(),
				fmt.Sprintf("%s/filesystems/live/%s", ETCD_PREFIX, fsId),
				&client.GetOptions{},
			)
			if err == nil {
				// Key was found
			} else if client.IsKeyNotFound(err) {
				// Key not found, it's no longer live
				// So extract the name from the audit trail and add it to the result
				var audit NameOrClone
				err := json.Unmarshal([]byte(node.Value), &audit)
				if err != nil {
					// We don't want one corrupted key stopping us from finding the rest
					// So log+ignore.
					log.Printf(
						"[listFilesystemsPendingCleanup] Error parsing audit trail: %s=%s",
						node.Key, node.Value)
				} else {
					result[fsId] = audit
				}
			} else {
				// Error!
				return map[string]NameOrClone{}, err
			}
		}
	}

	return result, nil
}

func (state *InMemoryState) markFilesystemAsLiveInEtcd(topLevelFilesystemId string) error {
	kapi, err := getEtcdKeysApi()
	if err != nil {
		return err
	}

	key := fmt.Sprintf("%s/filesystems/live/%s", ETCD_PREFIX, topLevelFilesystemId)
	ttl := time.Duration(state.config.FilesystemMetadataTimeout) * time.Second

	_, err = kapi.Set(
		context.Background(),
		key,
		state.myNodeId,
		&client.SetOptions{TTL: ttl},
	)
	if err != nil {
		return err
	}
	return nil
}

// shortcut for dispatching an event to a filesystem's fsMachine's event
// stream, returning the event stream for convenience so the caller can listen
// for a response
func (s *InMemoryState) dispatchEvent(
	filesystem string, e *Event, requestId string,
) (chan *Event, error) {
	if requestId == "" {
		id, err := uuid.NewV4()
		if err != nil {
			return nil, err
		}
		requestId = id.String()
	}
	fs, err := s.maybeFilesystem(filesystem)
	if err != nil {
		return nil, err
	}
	if e.Args == nil {
		e.Args = &EventArgs{}
	}
	(*e.Args)["RequestId"] = requestId
	fs.responsesLock.Lock()
	defer fs.responsesLock.Unlock()
	rc, ok := fs.responses[requestId]
	if !ok {
		responseChan := make(chan *Event)
		fs.responses[requestId] = responseChan
		rc = responseChan
	}

	// Now we have a response channel set up, it's safe to send the request.

	// Don't block the entire etcd event-loop just because one fsMachine isn't
	// ready to receive an event. Our response is a chan anyway, so consumers
	// can synchronize on reading from that as they wish (for example, in
	// another goroutine).
	go func() {
		fs.requests <- e
	}()

	return rc, nil
}

func (s *InMemoryState) handleOneFilesystemMaster(node *client.Node) error {
	if node.Value == "" {
		// The filesystem is being deleted, and we need do nothing about it
	} else {
		pieces := strings.Split(node.Key, "/")
		fs := pieces[len(pieces)-1]

		var err error
		var deleted bool

		deleted, err = isFilesystemDeletedInEtcd(fs)
		if err != nil {
			log.Printf("[handleOneFilesystemMaster] error determining if file system is deleted: fs: %s, etcd nodeValue: %s, error: %+v", fs, node.Value, err)
			return err
		}
		if deleted {
			log.Printf("[handleOneFilesystemMaster] filesystem is deleted so no need to mount/unmount fs: %s, etcd nodeValue: %s", fs, node.Value)
			// Filesystem is being deleted, so ignore it.
			return nil
		}

		s.initFilesystemMachine(fs)
		var responseChan chan *Event
		requestId := pieces[len(pieces)-1]
		if node.Value == s.myNodeId {
			log.Printf("MOUNTING: %s=%s", fs, node.Value)
			responseChan, err = s.dispatchEvent(fs, &Event{Name: "mount"}, requestId)
			if err != nil {
				return err
			}
		} else {
			log.Printf("UNMOUNTING: %s=%s", fs, node.Value)
			responseChan, err = s.dispatchEvent(fs, &Event{Name: "unmount"}, requestId)
			if err != nil {
				return err
			}
		}
		go func() {
			_ = <-responseChan
		}()
	}
	return nil
}

func (s *InMemoryState) handleOneFilesystemDeletion(node *client.Node) error {
	// This is where each node is notified of a filesystem being
	// deleted.  We must inform the fsmachine.
	log.Printf("DELETING: %s=%s", node.Key, node.Value)

	pieces := strings.Split(node.Key, "/")
	fs := pieces[len(pieces)-1]

	func() {
		s.filesystemsLock.Lock()
		defer s.filesystemsLock.Unlock()
		f, ok := (*s.filesystems)[fs]
		if ok {
			log.Printf("[handleOneFilesystemDeletion:%s] before initFs..  state: %s, status: %s", fs, f.currentState, f.status)
		} else {
			log.Printf("[handleOneFilesystemDeletion:%s] before initFs.. no fsMachine")
		}
	}()

	s.initFilesystemMachine(fs)

	func() {
		s.filesystemsLock.Lock()
		defer s.filesystemsLock.Unlock()
		f, ok := (*s.filesystems)[fs]
		if ok {
			log.Printf("[handleOneFilesystemDeletion:%s] after initFs.. state: %s, status: %s", fs, f.currentState, f.status)
		} else {
			log.Printf("[handleOneFilesystemDeletion:%s] after initFs.. no fsMachine")
		}
	}()

	var responseChan chan *Event
	var err error
	id, err := uuid.NewV4()
	if err != nil {
		return err
	}
	requestId := id.String()
	responseChan, err = s.dispatchEvent(fs, &Event{Name: "delete"}, requestId)
	if err != nil {
		return err
	}
	go func() {
		_ = <-responseChan
	}()
	return nil
}

// make a global request, returning its id
func (s *InMemoryState) globalFsRequestId(fs string, e *Event) (chan *Event, string, error) {
	id, err := uuid.NewV4()
	if err != nil {
		return nil, "", err
	}
	requestId := id.String()
	kapi, err := getEtcdKeysApi()
	if err != nil {
		return nil, "", err
	}
	log.Printf("globalFsRequest %s %s", fs, e)
	serialized, err := s.serializeEvent(e)
	if err != nil {
		log.Printf("globalFsRequest - error serializing %s: %s", e, err)
		return nil, "", err
	}
	log.Printf("globalFsRequest: setting '%s' to '%s'",
		fmt.Sprintf("%s/filesystems/requests/%s/%s", ETCD_PREFIX, fs, requestId),
		serialized,
	)
	resp, err := kapi.Set(
		context.Background(),
		fmt.Sprintf("%s/filesystems/requests/%s/%s", ETCD_PREFIX, fs, requestId),
		serialized,
		&client.SetOptions{PrevExist: client.PrevNoExist, TTL: 604800 * time.Second},
	)
	if err != nil {
		log.Printf("globalFsRequest - error setting: %s", e, err)
		return nil, "", err
	}
	responseChan := make(chan *Event)
	go func() {
		// TODO become able to cope with becoming disconnected from etcd and
		// then reconnecting and pick up where we left off (process any new
		// responses)...
		watcher := kapi.Watcher(
			// TODO maybe responses should get their own IDs, so that there can be
			// multiple responses to a given event (at present we just assume one)
			fmt.Sprintf("%s/filesystems/responses/%s/%s", ETCD_PREFIX, fs, requestId),
			&client.WatcherOptions{AfterIndex: resp.Node.CreatedIndex, Recursive: true},
		)
		node, err := watcher.Next(context.Background())
		if err != nil {
			responseChan <- &Event{
				Name: "error-watcher-next", Args: &EventArgs{"err": err},
			}
			close(responseChan)
			return
		}
		response, err := s.deserializeEvent(node.Node)
		if err != nil {
			responseChan <- &Event{
				Name: "error-deserialize", Args: &EventArgs{"err": err},
			}
			close(responseChan)
			return
		}
		responseChan <- response

		// the one-off response chan has done its job here.
		close(responseChan)
		// also clean up the request and response nodes in etcd. (TODO: /not/
		// doing this might actually be a good way to implement a log of all
		// actions performed on the system). TODO why are we not doing this at
		// all any more? Something to do with a race where events showed up
		// empty. (Actually, empty events correspond to a deletion, ie a TTL
		// timeout, I think.) Oh and we added a TTL.
		/*
			for _, cleanup := range []string{"requests", "responses"} {
				_, err = kapi.Delete(
					context.Background(),
					fmt.Sprintf("%s/filesystems/%s/%s/%s", ETCD_PREFIX, cleanup, fs, requestId),
					nil,
				)
				if err != nil {
					log.Printf("Error while trying to cleanup %s %s %s: %s", cleanup, fs, requestId, err)
				}
			}
		*/

	}()
	return responseChan, id.String(), nil
}

// attempt to register an event in etcd upon which the current master for that
// filesystem will act on it and then respond
func (s *InMemoryState) globalFsRequest(fs string, e *Event) (chan *Event, error) {
	c, _, err := s.globalFsRequestId(fs, e)
	// throw away id
	return c, err
}

func (s *InMemoryState) serializeEvent(e *Event) (string, error) {
	response, err := json.Marshal(e)
	if err != nil {
		return "", err
	}
	return string(response), nil
}

func (s *InMemoryState) deserializeEvent(node *client.Node) (*Event, error) {
	e := new(Event)
	err := json.Unmarshal([]byte(node.Value), e)
	if err != nil {
		log.Printf("deserializeEvent: error trying to unmarshal '%s' for %s", node.Value, node.Key)
		return nil, err
	}
	return e, nil
}

func (s *InMemoryState) deserializeDispatchAndRespond(fs string, node *client.Node, kapi client.KeysAPI) error {
	// TODO 2-phase commit to avoid doubling up events after
	// reading them, performing them, and then getting disconnected
	// before cleaning them up?
	e, err := s.deserializeEvent(node)
	if err != nil {
		return err
	}
	pieces := strings.Split(node.Key, "/")
	requestId := pieces[len(pieces)-1]

	// check that there isn't a stale response already. if so, do nothing.
	_, err = kapi.Get(
		context.Background(),
		fmt.Sprintf("%s/filesystems/responses/%s/%s", ETCD_PREFIX, fs, requestId),
		nil,
	)
	if err == nil {
		// OK, there's a stale response. Leave it alone and don't re-perform
		// the action. But this is not an error (don't error out and reconnect
		// to etcd, or you'll get stuck in a loop).
		return nil
	}
	if !client.IsKeyNotFound(err) {
		// Some error other than key not found. The key-not-found is the
		// expected, happy path.
		return err
	}

	// channel is the internal channel from etcd => state machines.
	// listen on that channel, and when a response comes back from the local
	// state machine, send it back out as an etcd response

	// don't block processing of further events on getting a response to this:
	// in particular, the "move" command depends on sub-commands being
	// processed (it requires this dispatch/response loop to work reentrantly),
	// specifically so that a server performing a handoff can be notified that
	// the server it is handing off to has received the snapshots that it made
	// available to it as part of the handoff. so, run this in a goroutine;
	// it's ok to return early because the response is just going back into
	// etcd and anyone waiting for it will be waiting on the response key to
	// show up, not on the return of this function.

	log.Printf("About to dispatch %s to %s", e, fs)
	c, err := s.dispatchEvent(fs, e, requestId)
	if err != nil {
		return err
	}
	log.Printf("Got response chan %s, %s for %s", c, err, fs)
	go func() {
		internalResponse := <-c
		log.Printf("Done putting it into internalResponse (%s, %s)", fs, c)

		serialized, err := s.serializeEvent(internalResponse)
		// TODO think more about handling error cases here, lest we cause deadlocks
		// when the network is imperfect
		// TODO can we make all etcd requests idempotent, e.g. by generating the id
		// for a new snapshot in the requester?
		if err != nil {
			log.Printf("Error while serializing an event response: %s", err)
			return
		}
		_, err = kapi.Set(
			context.Background(),
			fmt.Sprintf("%s/filesystems/responses/%s/%s", ETCD_PREFIX, fs, requestId),
			serialized,
			&client.SetOptions{PrevExist: client.PrevNoExist, TTL: 604800 * time.Second},
		)
		if err != nil {
			log.Printf("Error while setting event response in etcd: %s", err)
			return
		}
	}()
	return nil
}

// Update our local record of who has which snapshots, either based on learning
// from etcd or learning about our own snapshots (the latter is necessary
// because "Set" in etcd doesn't result in the value coming back over a Watch
// when using the same client). This can result in out-of-order updates (not
// serialized through Raft) across the cluster, which is a worry, but maybe the
// fact that the data in question is partitioned per server makes that OK.
//
// Possible alternative: use different etcd clients for the Watch versus the
// Set.
func (s *InMemoryState) updateSnapshotsFromKnownState(
	server, filesystem string, snapshots *[]snapshot,
) error {
	deleted, err := isFilesystemDeletedInEtcd(filesystem)
	if err != nil {
		return err
	}
	if deleted {
		// Filesystem is being deleted, so ignore it.
		return nil
	}

	s.globalSnapshotCacheLock.Lock()
	if _, ok := (*s.globalSnapshotCache)[server]; !ok {
		(*s.globalSnapshotCache)[server] = map[string][]snapshot{}
	}
	(*s.globalSnapshotCache)[server][filesystem] = *snapshots
	s.globalSnapshotCacheLock.Unlock()

	log.Printf(
		"[updateSnapshots] checking %s master: %s == %s?",
		filesystem, s.masterFor(filesystem), server,
	)
	if s.masterFor(filesystem) == server {
		// notify any interested parties that there are some new snapshots on
		// the master
		var latest snapshot
		if len(*snapshots) > 0 {
			latest = (*snapshots)[len(*snapshots)-1]
		} else {
			latest = snapshot{}
		}
		log.Printf(
			"[updateSnapshots] publishing latest snapshot %s on %s",
			latest, filesystem,
		)
		go func() {
			err := s.newSnapsOnMaster.Publish(filesystem, latest)
			if err != nil {
				log.Printf(
					"[updateSnapshotsFromKnownState] "+
						"error publishing to newSnapsOnMaster: %s",
					err,
				)
			}
		}()
	}
	// also slice it filesystem-wise, and publish to any observers
	// listening on a per-filesystem observer parameterized on server
	s.filesystemsLock.Lock()
	fs, ok := (*s.filesystems)[filesystem]
	s.filesystemsLock.Unlock()
	if !ok {
		log.Printf(
			"state machine for %s not set up yet, can't notify newSnapsOnServers",
			filesystem,
		)
	} else {
		go func() {
			err := fs.newSnapsOnServers.Publish(server, true) // TODO publish latest, as above
			if err != nil {
				log.Printf(
					"[updateSnapshotsFromKnownState] "+
						"error publishing to newSnapsOnServers: %s",
					err,
				)
			}
		}()
	}
	return nil
}

// Recursively fetch and then watch the entire tree in etcd (so we can get
// serialized master updates as well as events), and filter out events that are
// irrelevent to us for whatever reason.  Support deserializing events from
// JSON into event objects with appropriate arguments.
//
// When an event shows up which we need to deal with, dispatch it to the
// appropriate filesystem state machine with dispatchEvent.
//
// TODO pass lastIndex around, and factor Get out apart from Watcher, in order
// to more succinctly get updated when we reconnect.
func (s *InMemoryState) fetchAndWatchEtcd() error {
	// thread-local map to remember whether to act on events for a master or
	// not (currently we never act on events for non-masters, one day we'll
	// want to for e.g. deletions, rollbacks and the like)
	filesystemBelongsToMe := map[string]bool{}

	// handy inline funcs to avoid duplication

	// returns whether mastersCache was modified
	updateMine := func(node *client.Node) bool {
		// (0)/(1)dotmesh.io/(2)servers/(3)masters/(4):filesystem = master
		pieces := strings.Split(node.Key, "/")
		fs := pieces[4]

		s.mastersCacheLock.Lock()
		defer s.mastersCacheLock.Unlock()

		var modified bool
		if node.Value == "" {
			delete(*s.mastersCache, fs)
			delete(filesystemBelongsToMe, fs)
		} else {
			old, ok := (*s.mastersCache)[fs]
			if ok && old != node.Value {
				modified = true
			}
			if !ok {
				// new value
				modified = true
			}
			(*s.mastersCache)[fs] = node.Value
			if node.Value == s.myNodeId {
				filesystemBelongsToMe[fs] = true
			} else {
				filesystemBelongsToMe[fs] = false
			}
		}
		return modified
	}
	updateAddresses := func(node *client.Node) error {
		// (0)/(1)dotmesh.io/(2)servers/(3)addresses/(4):server = addresses
		pieces := strings.Split(node.Key, "/")
		server := pieces[4]

		s.serverAddressesCacheLock.Lock()
		defer s.serverAddressesCacheLock.Unlock()
		(*s.serverAddressesCache)[server] = node.Value
		return nil
	}
	updateStates := func(node *client.Node) error {
		// (0)/(1)dotmesh.io/(2)servers/
		//     (3)snapshots/(4):server/(5):filesystem = snapshots
		pieces := strings.Split(node.Key, "/")
		server := pieces[4]
		filesystem := pieces[5]
		s.globalStateCacheLock.Lock()
		defer s.globalStateCacheLock.Unlock()

		stateMetadata := &map[string]string{}
		if node.Value == "" {
			if _, ok := (*s.globalStateCache)[server]; !ok {
				delete((*s.globalStateCache)[server], filesystem)
			} else {
				// We don't know about the server anyway, so there's nothing to do
			}
		} else {
			err := json.Unmarshal([]byte(node.Value), stateMetadata)
			if err != nil {
				log.Printf("Unable to marshal for updateStates - %s: %s", node.Value, err)
				return err
			}
			if _, ok := (*s.globalStateCache)[server]; !ok {
				(*s.globalStateCache)[server] = map[string]map[string]string{}
			} else {
				if _, ok := (*s.globalStateCache)[server][filesystem]; !ok {
					// ok, we'll be setting it below...
				} else {
					// state already exists. check that we're updating with a
					// revision that is the same or newer...
					currentVersion := (*s.globalStateCache)[server][filesystem]["version"]
					i, err := strconv.ParseUint(currentVersion, 10, 64)
					if err != nil {
						return err
					}
					if i > node.ModifiedIndex {
						log.Printf(
							"Out of order updates! %s is older than %s",
							(*s.globalStateCache)[server][filesystem],
							node,
						)
						return nil
					}
				}
			}
			(*s.globalStateCache)[server][filesystem] = *stateMetadata
			(*s.globalStateCache)[server][filesystem]["version"] = fmt.Sprintf(
				"%d", node.ModifiedIndex,
			)
		}
		return nil
	}

	updateSnapshots := func(node *client.Node) error {
		// (0)/(1)dotmesh.io/(2)servers/
		//     (3)snapshots/(4):server/(5):filesystem = snapshots
		pieces := strings.Split(node.Key, "/")
		server := pieces[4]
		filesystem := pieces[5]

		snapshots := &[]snapshot{}
		if node.Value == "" {
			// Key was deleted, so there's no snapshots
			return s.updateSnapshotsFromKnownState(server, filesystem, snapshots)
		} else {
			err := json.Unmarshal([]byte(node.Value), snapshots)
			if err != nil {
				log.Printf(
					"updateSnapshots: error trying to unmarshal '%s' for %s on %s, %s",
					node.Value, filesystem, server, node.Key,
				)
				return err
			}
			return s.updateSnapshotsFromKnownState(server, filesystem, snapshots)
		}
	}
	/*
		(0)/(1)dotmesh.io/(2)registry/(3)filesystems/(4)<namespace>/(5)name =>
		{"Uuid": "<fs-uuid>"}
			fs-uuid can be a branch or filesystem uuid
	*/
	updateFilesystemRegistry := func(node *client.Node) error {
		pieces := strings.Split(node.Key, "/")
		name := VolumeName{pieces[4], pieces[5]}
		rf := registryFilesystem{}
		if node.Value == "" {
			// Deletion: the empty registryFilesystem will indicate that.
			return s.registry.UpdateFilesystemFromEtcd(name, rf)
		} else {
			err := json.Unmarshal([]byte(node.Value), &rf)
			if err != nil {
				return err
			}
			return s.registry.UpdateFilesystemFromEtcd(name, rf)
		}
	}
	/*
		   (0)/(1)dotmesh.io/(2)registry/(3)clones/(4)<fs-uuid-of-filesystem>/(5)<name> =>
			   uniqueness: we want branch names under a top-level filesystem to be unique, that is, assuming we're wedging the git UI into this
			   the fs-uuid has to be one of the filesystems, here that the clone gets attributed to in the UI

		   {"Origin": {"FilesystemId": "<fs-uuid-of-actual-origin-snapshot>", "SnapshotId": "<snap-id>"}, "Uuid": "<fs-uuid>"}
			   fs-uuid-of-filesystem can differ from fs-uuid-of-actual-origin-snapshot, uuid-of-filesystem is what gets attributed in the UI, fs-uuid-of-actual-origin-snapshot is the physical zfs filesystem it depends on
			   fs-uuid-of-actual-origin-snapshot is allowed to be the uuid of another clone
			   fs-uuid-of-filesystem, however has to be in /registry/filesystems because the filesystem always gets attributed to one top-level "repository"
	*/
	updateClonesRegistry := func(node *client.Node) error {
		pieces := strings.Split(node.Key, "/")
		topLevelFilesystemId := pieces[4]
		name := pieces[5]
		clone := &Clone{}
		if node.Value == "" {
			// It's a deletion, so pass the empty value in clone
			s.registry.DeleteCloneFromEtcd(name, topLevelFilesystemId)
		} else {
			err := json.Unmarshal([]byte(node.Value), clone)
			if err != nil {
				return err
			}
			s.registry.UpdateCloneFromEtcd(name, topLevelFilesystemId, *clone)
		}
		return nil
	}
	/*
	   (0)/(1)dotmesh.io/(2)filesystems/(3)containers/(4):filesystem_id =>
	   {"server": X, "containers": [<docker inspect info>, ...]}
	*/
	updateFilesystemsDirty := func(node *client.Node) error {
		pieces := strings.Split(node.Key, "/")
		filesystemId := pieces[4]
		dirtyInfo := &dirtyInfo{}
		if node.Value == "" {
			s.globalDirtyCacheLock.Lock()
			defer s.globalDirtyCacheLock.Unlock()
			delete((*s.globalDirtyCache), filesystemId)
		} else {
			err := json.Unmarshal([]byte(node.Value), dirtyInfo)
			if err != nil {
				return err
			}
			s.globalDirtyCacheLock.Lock()
			defer s.globalDirtyCacheLock.Unlock()
			(*s.globalDirtyCache)[filesystemId] = *dirtyInfo
		}
		return nil
	}
	updateFilesystemsContainers := func(node *client.Node) error {
		pieces := strings.Split(node.Key, "/")
		filesystemId := pieces[4]
		containerInfo := &containerInfo{}
		if node.Value == "" {
			s.globalContainerCacheLock.Lock()
			defer s.globalContainerCacheLock.Unlock()
			delete(*s.globalContainerCache, filesystemId)
		} else {
			err := json.Unmarshal([]byte(node.Value), containerInfo)
			if err != nil {
				return err
			}
			s.globalContainerCacheLock.Lock()
			defer s.globalContainerCacheLock.Unlock()
			(*s.globalContainerCache)[filesystemId] = *containerInfo
		}
		return nil
	}
	updateTransfers := func(node *client.Node) error {
		// (0)/(1)dotmesh.io/(2)filesystems/
		//     (3)transfers/(4):transferId = transferRequest
		pieces := strings.Split(node.Key, "/")
		transferId := pieces[4]
		transferInfo := &TransferPollResult{}
		if node.Value == "" {
			s.interclusterTransfersLock.Lock()
			defer s.interclusterTransfersLock.Unlock()
			delete(*s.interclusterTransfers, transferId)
		} else {
			err := json.Unmarshal([]byte(node.Value), transferInfo)
			if err != nil {
				return err
			}
			s.interclusterTransfersLock.Lock()
			defer s.interclusterTransfersLock.Unlock()
			(*s.interclusterTransfers)[transferId] = *transferInfo
		}
		return nil
	}
	var kapi client.KeysAPI
	maybeDispatchEvent := func(node *client.Node) error {
		// (0)/(1)dotmesh.io/(2)filesystems/
		//     (3)requests/(4):filesystem/(5):request_id = request
		pieces := strings.Split(node.Key, "/")
		fs := pieces[4]
		mine, ok := filesystemBelongsToMe[fs]
		if ok && mine {
			// only act on events for filesystems that etcd reports as
			// belonging to me
			if err := s.deserializeDispatchAndRespond(fs, node, kapi); err != nil {
				return err
			}
		}
		return nil
	}
	getVariant := func(node *client.Node) string {
		// e.g. "masters" in (0)/(1)dotmesh.io/(2)filesystems/(3)masters/(4)1b25b8f5...
		pieces := strings.Split(node.Key, "/")
		if len(pieces) > 3 {
			return pieces[2] + "/" + pieces[3]
		}
		return ""
	}

	func() {
		s.etcdWaitTimestampLock.Lock()
		defer s.etcdWaitTimestampLock.Unlock()
		s.etcdWaitTimestamp = time.Now().UnixNano()
		s.etcdWaitState = "connect"
	}()

	kapi, err := getEtcdKeysApi()
	if err != nil {
		return err
	}

	func() {
		s.etcdWaitTimestampLock.Lock()
		defer s.etcdWaitTimestampLock.Unlock()
		s.etcdWaitTimestamp = time.Now().UnixNano()
		s.etcdWaitState = "insert initial admin password if not exists"
	}()

	// Do this every time, even if it fails.  This is to handle the case where
	// etcd gets wiped underneath us.
	err = s.insertInitialAdminPassword()
	if err != nil {
		log.Printf("[insertInitialAdminPassword] err: %v", err)
	}

	func() {
		s.etcdWaitTimestampLock.Lock()
		defer s.etcdWaitTimestampLock.Unlock()
		s.etcdWaitTimestamp = time.Now().UnixNano()
		s.etcdWaitState = "initial get"
	}()

	// on first connect, fetch all of, well, everything
	current, err := kapi.Get(context.Background(),
		fmt.Sprintf(ETCD_PREFIX),
		&client.GetOptions{Recursive: true, Sort: false, Quorum: true},
	)
	if err != nil {
		return err
	}

	func() {
		s.etcdWaitTimestampLock.Lock()
		defer s.etcdWaitTimestampLock.Unlock()
		s.etcdWaitTimestamp = time.Now().UnixNano()
		s.etcdWaitState = "initial processing"
	}()

	// find the masters and requests nodes
	var masters *client.Node
	var requests *client.Node
	var serverAddresses *client.Node
	var serverSnapshots *client.Node
	var serverStates *client.Node
	var registryFilesystems *client.Node
	var registryClones *client.Node
	var filesystemsContainers *client.Node
	var interclusterTransfers *client.Node
	var dirtyFilesystems *client.Node
	for _, parent := range current.Node.Nodes {
		// need to iterate in...

		// We delibarately skip the "filesystems/deleted",
		// "filesystems/cleanupNeeded" and "filesystems/live" regions as
		// we don't store any caches of those things. In particular,
		// filesystems/deleted might grow without bound in a long-lived
		// cluster so we avoid ever keeping the whole thing anywhere
		// other than in etcd (and even there it might require pruning
		// in future); and cleanupNeeded and live are polled for in the
		// cleanupDeletedFilesystems goroutine. We could, if needed,
		// rewrite that to make the watcher notice "live" nodes
		// disappearing and check for a corresponding "cleanupNeeded"
		// and trigger cleanup, but that makes it almost certain that
		// multiple nodes (indeed, all nodes) will attempt to do the
		// cleanup - polling makes it most likely that one random node
		// will do any given cleanup, avoiding waste without the cost of
		// an explicit distributed transaction to ensure exactly one
		// node does it.
		for _, child := range parent.Nodes {
			if getVariant(child) == "filesystems/masters" {
				masters = child
			} else if getVariant(child) == "filesystems/requests" {
				requests = child
			} else if getVariant(child) == "servers/addresses" {
				serverAddresses = child
			} else if getVariant(child) == "servers/snapshots" {
				serverSnapshots = child
			} else if getVariant(child) == "servers/states" {
				serverStates = child
			} else if getVariant(child) == "registry/filesystems" {
				registryFilesystems = child
			} else if getVariant(child) == "registry/clones" {
				registryClones = child
			} else if getVariant(child) == "filesystems/transfers" {
				interclusterTransfers = child
			} else if getVariant(child) == "filesystems/dirty" {
				dirtyFilesystems = child
			}
		}
	}

	if serverAddresses != nil {
		for _, node := range serverAddresses.Nodes {
			if err = updateAddresses(node); err != nil {
				return err
			}
		}
	}
	if serverStates != nil {
		for _, servers := range serverStates.Nodes {
			for _, filesystem := range servers.Nodes {
				if err = updateStates(filesystem); err != nil {
					return err
				}
			}
		}
	}
	if registryFilesystems != nil {
		for _, namespace := range registryFilesystems.Nodes {
			for _, topLevelFilesystem := range namespace.Nodes {
				if err = updateFilesystemRegistry(topLevelFilesystem); err != nil {
					return err
				}
			}
		}
	}
	if registryClones != nil {
		for _, topLevelFilesystem := range registryClones.Nodes {
			for _, nameToCloneFilesystem := range topLevelFilesystem.Nodes {
				if err = updateClonesRegistry(nameToCloneFilesystem); err != nil {
					return err
				}
			}
		}
	}
	if dirtyFilesystems != nil {
		for _, filesystem := range dirtyFilesystems.Nodes {
			for _, dirty := range filesystem.Nodes {
				if err = updateFilesystemsDirty(dirty); err != nil {
					return err
				}
			}
		}
	}
	if filesystemsContainers != nil {
		for _, filesystem := range filesystemsContainers.Nodes {
			for _, containers := range filesystem.Nodes {
				if err = updateFilesystemsContainers(containers); err != nil {
					return err
				}
			}
		}
	}
	if interclusterTransfers != nil {
		for _, node := range interclusterTransfers.Nodes {
			if err = updateTransfers(node); err != nil {
				return err
			}
		}
	}
	if serverSnapshots != nil {
		for _, servers := range serverSnapshots.Nodes {
			for _, filesystem := range servers.Nodes {
				if err = updateSnapshots(filesystem); err != nil {
					return err
				}
			}
		}
	}
	if masters != nil {
		for _, node := range masters.Nodes {
			modified := updateMine(node)
			if modified {
				if err = s.handleOneFilesystemMaster(node); err != nil {
					return err
				}
			}
		}
	}
	if requests != nil {
		for _, requestsForFilesystem := range requests.Nodes {
			for _, node := range requestsForFilesystem.Nodes {
				if err = maybeDispatchEvent(node); err != nil {
					return err
				}
			}
		}
	}
	// now that our state is initialized, maybe we're in a good place to
	// interrogate docker for running containers as part of initial
	// bootstrap, and also start the docker plugin
	go func() { s.fetchRelatedContainersChan <- true }()
	// it only runs after we've successfully fetched some data from etcd,
	// to avoid startup deadlock when etcd is down. run api/rpc server at same
	// time as docker plugin to avoid 'dm cluster' health-check triggering
	// before we're fully up.
	onceAgain.Do(func() {
		go s.runServer()
		go s.runUnixDomainServer()
		go s.runPlugin()
	})

<<<<<<< HEAD
	// Do this every time, even if it fails.  This is to handle the case where
	// etcd gets wiped underneath us.
	err = s.insertInitialAdminPassword()
	if err != nil {
		log.Printf("[insertInitialAdminPassword] ignoring error: %v", err)
	}

	log.Printf("[fetchAndWatchEtcd] Starting watcher...")
=======
>>>>>>> 685d03b8
	// now watch for changes, and pipe them into the state machines
	watcher := kapi.Watcher(
		fmt.Sprintf(ETCD_PREFIX),
		&client.WatcherOptions{
			AfterIndex: current.Index, Recursive: true,
		},
	)
	for {
		func() {
			s.etcdWaitTimestampLock.Lock()
			defer s.etcdWaitTimestampLock.Unlock()
			s.etcdWaitTimestamp = time.Now().UnixNano()
			s.etcdWaitState = "watch"
		}()
		node, err := watcher.Next(context.Background())
		if err != nil {
			func() {
				s.etcdWaitTimestampLock.Lock()
				defer s.etcdWaitTimestampLock.Unlock()
				s.etcdWaitTimestamp = time.Now().UnixNano()
				s.etcdWaitState = fmt.Sprintf("watcher error %+v", err)
			}()
			if strings.Contains(fmt.Sprintf("%v", err), "the requested history has been cleared") {
				// Too much stuff changed in etcd since we processed all of it.
				// Try to recover from this case. Just make a watcher from the
				// current state, which means we'll have missed some events,
				// but at least we won't crashloop.
				watcher = kapi.Watcher(
					fmt.Sprintf(ETCD_PREFIX),
					&client.WatcherOptions{
						// NB: no AfterIndex option, throw away interim
						// history...
						Recursive: true,
					},
				)
				node, err = watcher.Next(context.Background())
				if err != nil {
					func() {
						s.etcdWaitTimestampLock.Lock()
						defer s.etcdWaitTimestampLock.Unlock()
						s.etcdWaitTimestamp = time.Now().UnixNano()
						s.etcdWaitState = fmt.Sprintf("recovered watcher error %+v", err)
					}()
					log.Printf(
						"[fetchAndWatchEtcd] failed fetching next event after creating recovered watcher: %v",
						err,
					)
					return err
				}
			} else {
				return err
			}
		}
		func() {
			s.etcdWaitTimestampLock.Lock()
			defer s.etcdWaitTimestampLock.Unlock()
			s.etcdWaitTimestamp = time.Now().UnixNano()
			if node == nil {
				s.etcdWaitState = fmt.Sprintf("processing nil node")
			} else {
				if node.Node == nil {
					s.etcdWaitState = fmt.Sprintf("processing nil node.Node")
				} else {
					s.etcdWaitState = fmt.Sprintf("processing %s", node.Node.Key)
				}
			}
		}()

		// From time to time, the entire registry will be deleted (see rpc.go
		// RestoreEtcd). Detect this case and wipe out the registry records as
		// commonly dots will be re-owned in this scenario.

		if node.Node.Key == fmt.Sprintf("%s/registry", ETCD_PREFIX) {
			s.resetRegistry()
			return fmt.Errorf(
				"intentionally reloading from etcd because " +
					"we noticed the registry disappear.",
			)
		}

		variant := getVariant(node.Node)
		if variant == "filesystems/masters" {
			modified := updateMine(node.Node)
			if modified {
				if err = s.handleOneFilesystemMaster(node.Node); err != nil {
					return err
				}
			}
		} else if variant == "filesystems/deleted" {
			if err = s.handleOneFilesystemDeletion(node.Node); err != nil {
				return err
			}
		} else if variant == "filesystems/requests" {
			if err = maybeDispatchEvent(node.Node); err != nil {
				return err
			}
		} else if variant == "servers/addresses" {
			if err = updateAddresses(node.Node); err != nil {
				return err
			}
		} else if variant == "servers/snapshots" {
			if err = updateSnapshots(node.Node); err != nil {
				return err
			}
		} else if variant == "servers/states" {
			if err = updateStates(node.Node); err != nil {
				return err
			}
		} else if variant == "registry/filesystems" {
			if err = updateFilesystemRegistry(node.Node); err != nil {
				return err
			}
		} else if variant == "registry/clones" {
			if err = updateClonesRegistry(node.Node); err != nil {
				return err
			}
		} else if variant == "filesystems/containers" {
			if err = updateFilesystemsContainers(node.Node); err != nil {
				return err
			}
		} else if variant == "filesystems/dirty" {
			if err = updateFilesystemsDirty(node.Node); err != nil {
				return err
			}
		} else if variant == "filesystems/transfers" {
			if err = updateTransfers(node.Node); err != nil {
				return err
			}
		}
	}
}<|MERGE_RESOLUTION|>--- conflicted
+++ resolved
@@ -1307,17 +1307,6 @@
 		go s.runPlugin()
 	})
 
-<<<<<<< HEAD
-	// Do this every time, even if it fails.  This is to handle the case where
-	// etcd gets wiped underneath us.
-	err = s.insertInitialAdminPassword()
-	if err != nil {
-		log.Printf("[insertInitialAdminPassword] ignoring error: %v", err)
-	}
-
-	log.Printf("[fetchAndWatchEtcd] Starting watcher...")
-=======
->>>>>>> 685d03b8
 	// now watch for changes, and pipe them into the state machines
 	watcher := kapi.Watcher(
 		fmt.Sprintf(ETCD_PREFIX),
