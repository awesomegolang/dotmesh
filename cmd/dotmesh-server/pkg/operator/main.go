package main

import (
	"flag"
	"fmt"
	"sync"
	"time"

	"crypto/rand"
	"encoding/hex"

	"github.com/golang/glog"
	"k8s.io/api/core/v1"
	meta_v1 "k8s.io/apimachinery/pkg/apis/meta/v1"
	//"k8s.io/apimachinery/pkg/labels"
	"k8s.io/apimachinery/pkg/api/resource"
	"k8s.io/apimachinery/pkg/labels"
	"k8s.io/apimachinery/pkg/runtime"
	"k8s.io/apimachinery/pkg/runtime/schema"
	"k8s.io/apimachinery/pkg/util/intstr"
	"k8s.io/apimachinery/pkg/util/wait"
	"k8s.io/apimachinery/pkg/watch"
	"k8s.io/client-go/kubernetes"
	lister_v1 "k8s.io/client-go/listers/core/v1"
	"k8s.io/client-go/rest"
	"k8s.io/client-go/tools/cache"
	"k8s.io/client-go/tools/clientcmd"

	"github.com/gorilla/mux"
	"github.com/prometheus/client_golang/prometheus"
	"github.com/prometheus/client_golang/prometheus/promhttp"
	"net/http"
)

// Log verbosities:

// -v 4 = do not deleted failed pods, so they can be debugged
// -v 3 = log every raw watch event
// -v 2 = log relevant status of pods and nodes
// -v 1 = log summary of cluster checks

// --- PLEASE NOTE --- PLEASE NOTE ---

// There should be NO persistent state stored in this thing other than
// caches and other recreatable stuff.

// We want it to be that stopping and starting the operator has no
// practical effects at all.

// The easiest way to do this is to prohibit meaningful state inside
// the operator process :-)

const PVC_NAME_RANDOM_BYTES = 8

const DOTMESH_NAMESPACE = "dotmesh"
const DOTMESH_CONFIG_MAP = "configuration"
const DOTMESH_NODE_LABEL = "dotmesh.io/node"
const DOTMESH_ROLE_LABEL = "dotmesh.io/role"
const DOTMESH_ROLE_SERVER = "dotmesh-server"
const DOTMESH_ROLE_PVC = "dotmesh-pvc"

// ConfigMap keys

const CONFIG_NODE_SELECTOR = "nodeSelector"
const CONFIG_UPGRADES_URL = "upgradesUrl"
const CONFIG_UPGRADES_INTERVAL_SECONDS = "upgradesIntervalSeconds"
const CONFIG_FLEXVOLUME_DRIVER_DIR = "flexvolumeDriverDir"
const CONFIG_POOL_NAME_PREFIX = "poolNamePrefix"
const CONFIG_LOG_ADDRESS = "logAddress"
const CONFIG_MODE = "storageMode"

const CONFIG_MODE_LOCAL = "local" // Value for CONFIG_MODE
const CONFIG_LOCAL_POOL_SIZE_PER_NODE = "local.poolSizePerNode"
const CONFIG_LOCAL_POOL_LOCATION = "local.poolLocation"

const CONFIG_MODE_PPN = "pvcPerNode" // Value for CONFIG_MODE
const CONFIG_PPN_POOL_SIZE_PER_NODE = "pvcPerNode.pvSizePerNode"
const CONFIG_PPN_POOL_STORAGE_CLASS = "pvcPerNode.storageClass"

// These values are fed in via the build system at link time
var DOTMESH_VERSION string
var DOTMESH_IMAGE string

const CLUSTER_MINIMUM_RATIO = 0.75 // When restarting pods, try to keep at least this many of the nodes running a pod.

func GetClientConfig(kubeconfig string) (*rest.Config, error) {
	if kubeconfig != "" {
		return clientcmd.BuildConfigFromFlags("", kubeconfig)
	}
	return rest.InClusterConfig()
}

var Version string = "none" // Set at compile time

func main() {
	// When running as a pod in-cluster, a kubeconfig is not needed. Instead
	// this will make use of the service account injected into the pod.
	// However, allow the use of a local kubeconfig as this can make local
	// development & testing easier.
	kubeconfig := flag.String("kubeconfig", "", "Path to a kubeconfig file")

	// We log to stderr because glog will default to logging to a file.
	// By setting this debugging is easier via `kubectl logs`
	flag.Set("logtostderr", "true")
	flag.Parse()

	// Build the client config - optionally using a provided kubeconfig file.
	config, err := GetClientConfig(*kubeconfig)
	if err != nil {
		glog.Fatalf("Failed to load client config: %v", err)
	}
	// Construct the Kubernetes client
	client, err := kubernetes.NewForConfig(config)
	if err != nil {
		glog.Fatalf("Failed to create kubernetes client: %v", err)
	}

	stopCh := make(chan struct{})
	defer close(stopCh)

	newDotmeshController(client).Run(stopCh)
}

type dotmeshController struct {
	client       kubernetes.Interface
	nodeLister   lister_v1.NodeLister
	pvcLister    lister_v1.PersistentVolumeClaimLister
	podLister    lister_v1.PodLister
	nodeInformer cache.Controller
	pvcInformer  cache.Controller
	podInformer  cache.Controller

	updatesNeeded     bool
	updatesNeededLock *sync.Mutex

	config *v1.ConfigMap

	nodesGauge           *prometheus.GaugeVec
	dottedNodesGauge     *prometheus.GaugeVec
	undottedNodesGauge   *prometheus.GaugeVec
	runningPodsGauge     *prometheus.GaugeVec
	dotmeshesToKillGauge *prometheus.GaugeVec
	suspendedNodesGauge  *prometheus.GaugeVec
	targetMinPodsGauge   *prometheus.GaugeVec
}

func provideDefault(m *map[string]string, key string, deflt string) {
	_, ok := (*m)[key]
	if !ok {
		glog.V(1).Infof("Config variable %s not specified, defaulting to '%s'", key, deflt)
		(*m)[key] = deflt
	} else {
		glog.V(1).Infof("Config variable %s set to '%s'", key, (*m)[key])
	}
}

func newDotmeshController(client kubernetes.Interface) *dotmeshController {
	rc := &dotmeshController{
		client:            client,
		updatesNeeded:     false,
		updatesNeededLock: &sync.Mutex{},

		nodesGauge: prometheus.NewGaugeVec(prometheus.GaugeOpts{
			Name: "dm_operator_nodes",
			Help: "Number of eligible nodes in the cluster",
		}, []string{}),
		dottedNodesGauge: prometheus.NewGaugeVec(prometheus.GaugeOpts{
			Name: "dm_operator_nodes_running_dotmesh",
			Help: "Number of nodes running Dotmesh",
		}, []string{}),
		undottedNodesGauge: prometheus.NewGaugeVec(prometheus.GaugeOpts{
			Name: "dm_operator_nodes_not_running_dotmesh",
			Help: "Number of nodes not running Dotmesh",
		}, []string{}),
		suspendedNodesGauge: prometheus.NewGaugeVec(prometheus.GaugeOpts{
			Name: "dm_operator_nodes_on_hold",
			Help: "Number of nodes not ready to run a new Dotmesh yet",
		}, []string{}),

		runningPodsGauge: prometheus.NewGaugeVec(prometheus.GaugeOpts{
			Name: "dm_operator_pods",
			Help: "Number of Dotmesh pods in the cluster",
		}, []string{}),
		dotmeshesToKillGauge: prometheus.NewGaugeVec(prometheus.GaugeOpts{
			Name: "dm_operator_pods_to_kill",
			Help: "Number of Dotmesh pods marked for termination",
		}, []string{}),
		targetMinPodsGauge: prometheus.NewGaugeVec(prometheus.GaugeOpts{
			Name: "dm_operator_pods_low_water_mark",
			Help: "Number of Dotmesh pods we won't go below if we can help it",
		}, []string{}),
	}

	config, err := client.Core().ConfigMaps(DOTMESH_NAMESPACE).Get(DOTMESH_CONFIG_MAP, meta_v1.GetOptions{})

	if err != nil {
		glog.Infof("Error fetching configmap %s/%s: %+v, using defaults", DOTMESH_NAMESPACE, DOTMESH_CONFIG_MAP, err)
		rc.config = &v1.ConfigMap{Data: map[string]string{}}
	} else {
		rc.config = config.DeepCopy()
	}

	// Fill in defaults
	provideDefault(&rc.config.Data, CONFIG_NODE_SELECTOR, "")
	provideDefault(&rc.config.Data, CONFIG_UPGRADES_URL, "https://checkpoint.dotmesh.com/")
	provideDefault(&rc.config.Data, CONFIG_UPGRADES_INTERVAL_SECONDS, "14400")
	provideDefault(&rc.config.Data, CONFIG_FLEXVOLUME_DRIVER_DIR, "/usr/libexec/kubernetes/kubelet-plugins/volume/exec")
	provideDefault(&rc.config.Data, CONFIG_POOL_NAME_PREFIX, "")
	provideDefault(&rc.config.Data, CONFIG_LOG_ADDRESS, "")
	provideDefault(&rc.config.Data, CONFIG_MODE, CONFIG_MODE_LOCAL)
	provideDefault(&rc.config.Data, CONFIG_LOCAL_POOL_SIZE_PER_NODE, "10G")
	provideDefault(&rc.config.Data, CONFIG_LOCAL_POOL_LOCATION, "/var/lib/dotmesh")
	provideDefault(&rc.config.Data, CONFIG_PPN_POOL_SIZE_PER_NODE, "10G")
	provideDefault(&rc.config.Data, CONFIG_PPN_POOL_STORAGE_CLASS, "standard")

	// TRACK NODES

	nodeIndexer, nodeInformer := cache.NewIndexerInformer(
		&cache.ListWatch{
			ListFunc: func(lo meta_v1.ListOptions) (runtime.Object, error) {
				// Add user-configurable selector to only care about certain nodes
				lo2 := lo.DeepCopy()
				if rc.config.Data[CONFIG_NODE_SELECTOR] != "" {
					lo2.LabelSelector = rc.config.Data[CONFIG_NODE_SELECTOR]
				}
				return client.Core().Nodes().List(*lo2)
			},
			WatchFunc: func(lo meta_v1.ListOptions) (watch.Interface, error) {
				// Add user-configurable selector to only care about certain nodes
				lo2 := lo.DeepCopy()
				if rc.config.Data[CONFIG_NODE_SELECTOR] != "" {
					lo2.LabelSelector = rc.config.Data[CONFIG_NODE_SELECTOR]
				}
				return client.Core().Nodes().Watch(*lo2)
			},
		},
		// The types of objects this informer will return
		&v1.Node{},
		// The resync period of this object. This will force a re-update of all
		// cached objects at this interval.  Every object will trigger the
		// `Updatefunc` even if there have been no actual updates triggered.
		60*time.Second,
		// Callback Functions to trigger on add/update/delete
		cache.ResourceEventHandlerFuncs{
			AddFunc: func(obj interface{}) {
				glog.V(3).Info("NODE ADD %#v", obj)
				rc.scheduleUpdate()
			},
			UpdateFunc: func(old, new interface{}) {
				glog.V(3).Info("NODE UPDATE %#v -> %#v", old, new)
				rc.scheduleUpdate()
			},
			DeleteFunc: func(obj interface{}) {
				glog.V(3).Info("NODE DELETE %#v", obj)
				rc.scheduleUpdate()
			},
		},
		cache.Indexers{},
	)

	rc.nodeInformer = nodeInformer
	// NodeLister avoids some boilerplate code (e.g. convert runtime.Object to
	// *v1.node)
	rc.nodeLister = lister_v1.NewNodeLister(nodeIndexer)

	// TRACK DOTMESH PODS

	podIndexer, podInformer := cache.NewIndexerInformer(
		&cache.ListWatch{
			ListFunc: func(lo meta_v1.ListOptions) (runtime.Object, error) {
				// Add selectors to only list Dotmesh pods
				dmLo := lo.DeepCopy()
				dmLo.LabelSelector = fmt.Sprintf("%s=%s", DOTMESH_ROLE_LABEL, DOTMESH_ROLE_SERVER)
				return client.Core().Pods(DOTMESH_NAMESPACE).List(*dmLo)
			},
			WatchFunc: func(lo meta_v1.ListOptions) (watch.Interface, error) {
				// Add selectors to only list Dotmesh pods
				dmLo := lo.DeepCopy()
				dmLo.LabelSelector = fmt.Sprintf("%s=%s", DOTMESH_ROLE_LABEL, DOTMESH_ROLE_SERVER)
				return client.Core().Pods(DOTMESH_NAMESPACE).Watch(*dmLo)
			},
		},
		// The types of objects this informer will return
		&v1.Pod{},
		// The resync period of this object. This will force a re-update of all
		// cached objects at this interval.  Every object will trigger the
		// `Updatefunc` even if there have been no actual updates triggered.
		60*time.Second,
		// Callback Functions to trigger on add/update/delete
		cache.ResourceEventHandlerFuncs{
			AddFunc: func(obj interface{}) {
				glog.V(3).Info("POD ADD %#v", obj)
				rc.scheduleUpdate()
			},
			UpdateFunc: func(old, new interface{}) {
				glog.V(3).Info("POD UPDATE %#v -> %#v", old, new)
				rc.scheduleUpdate()
			},
			DeleteFunc: func(obj interface{}) {
				glog.V(3).Info("POD DELETE %#v", obj)
				rc.scheduleUpdate()
			},
		},
		cache.Indexers{},
	)

	rc.podInformer = podInformer
	// PodLister avoids some boilerplate code (e.g. convert runtime.Object to
	// *v1.pod)
	rc.podLister = lister_v1.NewPodLister(podIndexer)

	// TRACK DOTMESH PVCS

	pvcIndexer, pvcInformer := cache.NewIndexerInformer(
		&cache.ListWatch{
			ListFunc: func(lo meta_v1.ListOptions) (runtime.Object, error) {
				// Add selectors to only list Dotmesh pvcs
				dmLo := lo.DeepCopy()
				dmLo.LabelSelector = fmt.Sprintf("%s=%s", DOTMESH_ROLE_LABEL, DOTMESH_ROLE_PVC)
				return client.Core().PersistentVolumeClaims(DOTMESH_NAMESPACE).List(*dmLo)
			},
			WatchFunc: func(lo meta_v1.ListOptions) (watch.Interface, error) {
				// Add selectors to only list Dotmesh pvcs
				dmLo := lo.DeepCopy()
				dmLo.LabelSelector = fmt.Sprintf("%s=%s", DOTMESH_ROLE_LABEL, DOTMESH_ROLE_PVC)
				return client.Core().PersistentVolumeClaims(DOTMESH_NAMESPACE).Watch(*dmLo)
			},
		},
		// The types of objects this informer will return
		&v1.PersistentVolumeClaim{},
		// The resync period of this object. This will force a re-update of all
		// cached objects at this interval.  Every object will trigger the
		// `Updatefunc` even if there have been no actual updates triggered.
		60*time.Second,
		// Callback Functions to trigger on add/update/delete
		cache.ResourceEventHandlerFuncs{
			AddFunc: func(obj interface{}) {
				glog.V(3).Info("PVC ADD %#v", obj)
				rc.scheduleUpdate()
			},
			UpdateFunc: func(old, new interface{}) {
				glog.V(3).Info("PVC UPDATE %#v -> %#v", old, new)
				rc.scheduleUpdate()
			},
			DeleteFunc: func(obj interface{}) {
				glog.V(3).Info("PVC DELETE %#v", obj)
				rc.scheduleUpdate()
			},
		},
		cache.Indexers{},
	)

	rc.pvcInformer = pvcInformer
	// PvcLister avoids some boilerplate code (e.g. convert runtime.Object to
	// *v1.pvc)
	rc.pvcLister = lister_v1.NewPersistentVolumeClaimLister(pvcIndexer)

	return rc
}

func (c *dotmeshController) scheduleUpdate() {
	c.updatesNeededLock.Lock()
	defer c.updatesNeededLock.Unlock()

	c.updatesNeeded = true
}

func (c *dotmeshController) Run(stopCh chan struct{}) {
	glog.Infof("Starting Dotmesh Operator version %s", DOTMESH_VERSION)

	go c.nodeInformer.Run(stopCh)
	go c.podInformer.Run(stopCh)
	go c.pvcInformer.Run(stopCh)

	// Wait for all caches to be synced, before processing is started
	if !cache.WaitForCacheSync(stopCh, c.nodeInformer.HasSynced) {
		glog.Error(fmt.Errorf("Timed out waiting for node cache to sync"))
		return
	}

	if !cache.WaitForCacheSync(stopCh, c.podInformer.HasSynced) {
		glog.Error(fmt.Errorf("Timed out waiting for pod cache to sync"))
		return
	}

	if !cache.WaitForCacheSync(stopCh, c.pvcInformer.HasSynced) {
		glog.Error(fmt.Errorf("Timed out waiting for pvc cache to sync"))
		return
	}

	// Set up the monitoring HTTP server

	router := mux.NewRouter()
	router.Handle("/metrics", promhttp.Handler())
	prometheus.MustRegister(c.nodesGauge)
	prometheus.MustRegister(c.dottedNodesGauge)
	prometheus.MustRegister(c.undottedNodesGauge)
	prometheus.MustRegister(c.runningPodsGauge)
	prometheus.MustRegister(c.dotmeshesToKillGauge)
	prometheus.MustRegister(c.suspendedNodesGauge)
	prometheus.MustRegister(c.targetMinPodsGauge)
	go func() {
		err := http.ListenAndServe(":32608", router)
		glog.Fatal(err)
	}()

	// Start the polling loop

	go wait.Until(c.runWorker, time.Second, stopCh)

	<-stopCh
	glog.Info("Stopping Dotmesh Operator")
}

func (c *dotmeshController) runWorker() {
	needed :=
		func() bool {
			c.updatesNeededLock.Lock()
			defer c.updatesNeededLock.Unlock()
			needed := c.updatesNeeded
			c.updatesNeeded = false
			return needed
		}()

	if needed {
		err := c.process()
		if err != nil {
			glog.Error(err)
		}
	} else {
		time.Sleep(time.Second)
	}
}

func (c *dotmeshController) process() error {
	glog.V(1).Info("Analysing cluster status...")

	// EXAMINE NODES

	// nodes is a []*v1.Node
	// v1.Node is documented at https://godoc.org/k8s.io/api/core/v1#Node
	nodes, err := c.nodeLister.List(labels.Everything())
	if err != nil {
		return err
	}

	// Set of all node IDs
	validNodes := map[string]struct{}{}

	// Set of node IDs, starts as all nodes but we strike out ones we
	// find a good dotmesh pod on
	undottedNodes := map[string]struct{}{}

	// Set of node IDs where starting new Dotmeshes is temporarily prohibited
	suspendedNodes := map[string]struct{}{}

	// Ensure nodes are labelled correctly, so we can bind Dotmesh instances to them
	for _, node := range nodes {
		nodeName := node.ObjectMeta.Name
		labelName, ok := node.ObjectMeta.Labels[DOTMESH_NODE_LABEL]

		// We COULD use something other than the k8s node name as the
		// label name; if so, here is the place to do that.  The code
		// below all works in terms of the label name, so the change
		// need only be made here.  However, the k8s node name seems the
		// friendliest thing to use, as it saves making up another node
		// id.
		if !ok || labelName != nodeName {
			n2 := node.DeepCopy()
			n2.ObjectMeta.Labels[DOTMESH_NODE_LABEL] = nodeName
			glog.Infof("Labelling unfamiliar node %s so we can bind a Dotmesh to it", n2.ObjectMeta.Name)
			_, err := c.client.Core().Nodes().Update(n2)
			if err != nil {
				return err
			}
			// Don't try to work with this node yet; it needs its label
			// in place, so wait until the change to the node of it
			// getting a label re-triggers this algorithm before we
			// process it.
		} else {
			if node.Spec.Unschedulable {
				// Mark unschedulable nodes as valid (so existing dotmesh
				// pods won't be killed) but not even consider them as
				// undotted (so new dotmesh pods won't get created).
				glog.V(2).Infof("Ignoring node %s as it's marked as unschedulable", node.ObjectMeta.Name)
				validNodes[labelName] = struct{}{}
			} else {
				// This node is correctly labelled, so add it to the list of
				// all valid nodes and also to the list of "undotted" nodes;
				// we will eliminate it from that list when we examine the
				// list of dotmesh pods, if we find a dotmesh pod running on
				// that node.
				glog.V(2).Infof("Observing node %s (labelled %s)", node.ObjectMeta.Name, labelName)
				undottedNodes[labelName] = struct{}{}
				validNodes[labelName] = struct{}{}
			}
		}
	}

	// GET A LIST OF DOTMESH PVCS

	// pvcs is a []*v1.PersistentVolumeClaim
	// v1.PersistentVolumeClaim is documented at https://godoc.org/k8s.io/api/core/v1#PersistentVolumeClaim
	pvcs, err := c.pvcLister.List(labels.Everything())
	if err != nil {
		return err
	}

	unusedPVCs := map[string]struct{}{}
	for _, pvc := range pvcs {
		// We will eliminate PVCs we find bound to pods as we go, to
		// leave just the unused ones after we've looked at every pod.
		unusedPVCs[pvc.ObjectMeta.Name] = struct{}{}
	}

	// EXAMINE DOTMESH PODS

	// dotmeshes is a []*v1.Pod
	// v1.Pod is documented at https://godoc.org/k8s.io/api/core/v1#Pod
	dotmeshes, err := c.podLister.List(labels.Everything())
	if err != nil {
		return err
	}

	dotmeshesToKill := map[string]struct{}{} // Set of pod IDs of dotmesh pods that need to die
	dotmeshIsRunning := map[string]bool{}    // Set of pod IDs that are in the "Running" state

	runningPodCount := 0

	for _, dotmesh := range dotmeshes {
		podName := dotmesh.ObjectMeta.Name
		status := dotmesh.Status.Phase

		dotmeshIsRunning[podName] = status == v1.PodRunning
		if status == v1.PodRunning {
			runningPodCount++
		}

		// Find any PVCs bound to this pod, and knock them out of
		// unusedPVCs as they're used. This is done before all the pod
		// sanity checks, so that PVCs in use by a weird pod are not
		// immediatelly reallocated (until the pod is killed).
		for _, volume := range dotmesh.Spec.Volumes {
			if volume.VolumeSource.PersistentVolumeClaim != nil {
				delete(unusedPVCs, volume.VolumeSource.PersistentVolumeClaim.ClaimName)
			}
		}

		// Find the node this pod is bound to, as if it's starting up it
		// won't actually be scheduled onto that node yet
		boundNode, ok := dotmesh.Spec.NodeSelector[DOTMESH_NODE_LABEL]
		if !ok {
			glog.Infof("Observing pod %s - cannot find %s label", podName, DOTMESH_NODE_LABEL)
			// Weird and strange, mark it for death
			dotmeshesToKill[podName] = struct{}{}
			continue
		}

		// Find the image this pod is running
		if len(dotmesh.Spec.Containers) != 1 {
			glog.Infof("Observing pod %s - it has %d containers, should be 1", len(dotmesh.Spec.Containers))
			// Weird and strange, mark it for death
			dotmeshesToKill[podName] = struct{}{}
			// But don't try starting any new dotmesh on the node it's SUPPOSED to be on until it's gone
			suspendedNodes[boundNode] = struct{}{}
			continue
		}

		image := dotmesh.Spec.Containers[0].Image
		if image != DOTMESH_IMAGE {
			// Wrong image, mark it for death
			glog.V(2).Infof("Observing pod %s running wrong image %s (should be %s)", podName, image, DOTMESH_IMAGE)
			dotmeshesToKill[podName] = struct{}{}
			// But don't try starting any new dotmesh on the node it's SUPPOSED to be on until it's gone
			suspendedNodes[boundNode] = struct{}{}
			continue
		}

		runningNode := dotmesh.Spec.NodeName
		// This is not set if the pod isn't running yet
		if runningNode != "" {
			if runningNode != boundNode {
				glog.Infof("Observing pod %s - running on node %s but bound to node %s", podName, runningNode, boundNode)
				// Weird and strange, mark it for death
				dotmeshesToKill[podName] = struct{}{}

				// But don't try starting any new dotmesh on the node it's SUPPOSED to be on until it's gone
				suspendedNodes[boundNode] = struct{}{}

				continue
			}
		}

		_, nodeOk := validNodes[boundNode]
		if !nodeOk {
			glog.Infof("Observing pod %s - bound to invalid node %s", podName, boundNode)
			// Weird and strange, mark it for death
			dotmeshesToKill[podName] = struct{}{}
			continue
		}

		if status == v1.PodFailed {
			// We're deleting the pod, so the user can't "kubectl describe" it, so let's log lots of stuff
			glog.Infof("Observing pod %s - status %s: FAILED (Message: %s) (Reason: %s)",
				podName,
				status,
				dotmesh.Status.Message,
				dotmesh.Status.Reason,
			)
			for _, cond := range dotmesh.Status.Conditions {
				glog.Infof("Failed pod %s - condition %#v", podName, cond)
			}
			for _, cont := range dotmesh.Status.ContainerStatuses {
				glog.Infof("Failed pod %s - container %#v", podName, cont)
			}

			// Broken, mark it for death
			dotmeshesToKill[podName] = struct{}{}

			// But don't try starting a new dotmesh on there until it's gone
			suspendedNodes[boundNode] = struct{}{}
			continue
		}

		// At this point, we believe this is a valid running Dotmesh pod.
		// That node has a dotmesh, so isn't undotted.

		// IDEA: We could try and health-check the pod if we find its IP
		// and send it a Dotmesh RPC call, but we need to be careful NOT
		// to consider pods still in the throes of startup broken and
		// mark them for death. Perhaps we need to compare their age
		// against a timeout value, and allow health-check failures for
		// pods younger than a certain age. But how to set that age? On
		// a busy cluster with a flakey Internet connection, could image
		// fetching take an age? Perhaps we only eliminate "Running"
		// pods that don't respond to a health-check over a certain age?
		// Where do we draw the line?
		glog.V(2).Infof("Observing pod %s running %s on %s (status: %s)", podName, image, boundNode, dotmesh.Status.Phase)
		delete(undottedNodes, boundNode)
	}

	dottedNodeCount := len(validNodes) - len(undottedNodes)

	c.nodesGauge.WithLabelValues().Set(float64(len(validNodes)))
	c.dottedNodesGauge.WithLabelValues().Set(float64(dottedNodeCount))
	c.undottedNodesGauge.WithLabelValues().Set(float64(len(undottedNodes)))
	c.runningPodsGauge.WithLabelValues().Set(float64(runningPodCount))
	c.dotmeshesToKillGauge.WithLabelValues().Set(float64(len(dotmeshesToKill)))
	c.suspendedNodesGauge.WithLabelValues().Set(float64(len(suspendedNodes)))

	glog.V(1).Infof("%d healthy-looking dotmeshes exist to run on %d nodes; %d of them seem to be actually running; %d dotmeshes need deleting, and %d out of %d undotted nodes are temporarily suspended",
		dottedNodeCount, len(validNodes),
		runningPodCount,
		len(dotmeshesToKill),
		len(suspendedNodes), len(undottedNodes))

	// DELETE UNWANTED DOTMESH PODS

	// Pods in dotmeshesToKill may be running an old version or on the
	// wrong node or something, so may still be contributing to the
	// cluster if dotmeshIsRunning[id] is true.

	// We need to rate-limit the killing of running pods, to implement
	// a nice rolling restart!

	// We want to keep at least CLUSTER_MINIMUM_RATIO * len(validNodes)
	// pods running. We have runningPodCount nodes running, as far as
	// we can tell, so let's never delete so many in one go as to go
	// below the minimum number of pods running.

	// The one case to be careful of is if scheduled pods aren't
	// starting, so we hold back on deleting existing pods to wait for
	// them forever, when if we deleted those pods new ones could
	// spring up in their wake...

	clusterMinimumPopulation := int(CLUSTER_MINIMUM_RATIO * float32(len(validNodes)))
	clusterPopulation := runningPodCount

	glog.V(1).Infof("%d/%d nodes might just be running or getting there, minimum target is %d",
		clusterPopulation, len(validNodes),
		clusterMinimumPopulation)

	c.targetMinPodsGauge.WithLabelValues().Set(float64(clusterMinimumPopulation))

	for dotmeshName, _ := range dotmeshesToKill {
		if glog.V(4) {
			glog.Infof("Sparing pod %s so it can be debugged", dotmeshName)
		} else {
			if !dotmeshIsRunning[dotmeshName] || clusterPopulation > clusterMinimumPopulation {
				glog.Infof("Deleting pod %s", dotmeshName)
				dp := meta_v1.DeletePropagationBackground
				err = c.client.Core().Pods(DOTMESH_NAMESPACE).Delete(dotmeshName, &meta_v1.DeleteOptions{
					PropagationPolicy: &dp,
				})
				if err != nil {
					// Do not abort in error case, just keep pressing on
					glog.Error(err)
				}

				if dotmeshIsRunning[dotmeshName] {
					// We're killing a running pod
					clusterPopulation--
				}
			} else {
				glog.Infof("Sparing pod %s to rate-limit the deletion of running pods", dotmeshName)
			}
		}
	}

	// FIXME: This hardcodes the name of the Deployment to be the
	// ownerRef of created pods. It would be nicer to use an API to
	// find the Pod containing the currently running process and then
	// walking up to find the Deployment, so this code works under
	// other names/namespaces.

	// GET /apis/extensions/v1beta1/namespaces/{namespace}/deployments/dotmesh-operator

	operatorDeployment, err := c.client.AppsV1().Deployments(DOTMESH_NAMESPACE).Get("dotmesh-operator", meta_v1.GetOptions{})

	if err != nil {
		glog.Warning(err)
		operatorDeployment = nil
	}

	// CREATE NEW DOTMESH PODS WHERE NEEDED

nodeLoop:
	for node, _ := range undottedNodes {
		_, suspended := suspendedNodes[node]
		if suspended {
			glog.Infof("Not creating a pod on undotted node %s, as the old pod is being cleared up", node)
			continue
		}

		volumeMounts := []v1.VolumeMount{
			{Name: "docker-sock", MountPath: "/var/run/docker.sock"},
			{Name: "run-docker", MountPath: "/run/docker"},
			{Name: "var-lib", MountPath: "/var/lib"},
			{Name: "system-lib", MountPath: "/system-lib/lib"},
			{Name: "dotmesh-kernel-modules", MountPath: "/bundled-lib"},
			{Name: "dotmesh-secret", MountPath: "/secret"},
			{Name: "test-pools-dir", MountPath: "/dotmesh-test-pools"},
		}

		volumes := []v1.Volume{
			{Name: "test-pools-dir", VolumeSource: v1.VolumeSource{HostPath: &v1.HostPathVolumeSource{Path: "/dotmesh-test-pools"}}},
			{Name: "run-docker", VolumeSource: v1.VolumeSource{HostPath: &v1.HostPathVolumeSource{Path: "/var/run/docker"}}},
			{Name: "docker-sock", VolumeSource: v1.VolumeSource{HostPath: &v1.HostPathVolumeSource{Path: "/var/run/docker.sock"}}},
			{Name: "var-lib", VolumeSource: v1.VolumeSource{HostPath: &v1.HostPathVolumeSource{Path: "/var/lib"}}},
			{Name: "system-lib", VolumeSource: v1.VolumeSource{HostPath: &v1.HostPathVolumeSource{Path: "/lib"}}},
			{Name: "dotmesh-kernel-modules", VolumeSource: v1.VolumeSource{EmptyDir: &v1.EmptyDirVolumeSource{}}},
			{Name: "dotmesh-secret", VolumeSource: v1.VolumeSource{Secret: &v1.SecretVolumeSource{SecretName: "dotmesh"}}},
		}

		env := []v1.EnvVar{
			{Name: "HOSTNAME", ValueFrom: &v1.EnvVarSource{FieldRef: &v1.ObjectFieldSelector{APIVersion: "v1", FieldPath: "spec.nodeName"}}},
			{Name: "DOTMESH_ETCD_ENDPOINT", Value: "http://dotmesh-etcd-cluster-client.dotmesh.svc.cluster.local:2379"},
			{Name: "DOTMESH_DOCKER_IMAGE", Value: DOTMESH_IMAGE},
			{Name: "PATH", Value: "/bundled-lib/sbin:/usr/local/sbin:/usr/local/bin:/usr/sbin:/usr/bin:/sbin:/bin"},
			{Name: "LD_LIBRARY_PATH", Value: "/bundled-lib/lib:/bundled-lib/usr/lib/"},
			{Name: "ALLOW_PUBLIC_REGISTRATION", Value: "1"},
			{Name: "INITIAL_ADMIN_PASSWORD_FILE", Value: "/secret/dotmesh-admin-password.txt"},
			{Name: "INITIAL_ADMIN_API_KEY_FILE", Value: "/secret/dotmesh-api-key.txt"},
			{Name: "LOG_ADDR", Value: c.config.Data[CONFIG_LOG_ADDRESS]},
			{Name: "DOTMESH_UPGRADES_URL", Value: c.config.Data[CONFIG_UPGRADES_URL]},
			{Name: "DOTMESH_UPGRADES_INTERVAL_SECONDS", Value: c.config.Data[CONFIG_UPGRADES_INTERVAL_SECONDS]},
			{Name: "FLEXVOLUME_DRIVER_DIR", Value: c.config.Data[CONFIG_FLEXVOLUME_DRIVER_DIR]},
		}

		var podName string

		switch c.config.Data[CONFIG_MODE] {
		case CONFIG_MODE_LOCAL:
			podName = fmt.Sprintf("server-%s", node)
			env = append(env,
				v1.EnvVar{
					Name:  "USE_POOL_DIR",
					Value: c.config.Data[CONFIG_LOCAL_POOL_LOCATION],
				},
				v1.EnvVar{
					Name:  "USE_POOL_NAME",
					Value: c.config.Data[CONFIG_POOL_NAME_PREFIX] + "pool",
				},
				v1.EnvVar{
					Name:  "POOL_SIZE",
					Value: c.config.Data[CONFIG_LOCAL_POOL_SIZE_PER_NODE],
				},
			)
		case CONFIG_MODE_PPN:
			// The name of the PVC we're going to use for this pod
			var pvc string

			if len(unusedPVCs) == 0 {
				// Create a new PVC, as we don't have a spare.

				// Pick a name
				randBytes := make([]byte, PVC_NAME_RANDOM_BYTES)
				_, err := rand.Read(randBytes)
				if err != nil {
					glog.Errorf("Error picking a random PVC name: %+v", err)
					continue nodeLoop
				}
				pvc = fmt.Sprintf("pvc-%s", hex.EncodeToString(randBytes))

				// Create a PVC with that name
				storageNeeded, err := resource.ParseQuantity(c.config.Data[CONFIG_PPN_POOL_SIZE_PER_NODE])
				if err != nil {
					glog.Errorf("Error parsing %s value %s: %+v", CONFIG_PPN_POOL_SIZE_PER_NODE, c.config.Data[CONFIG_PPN_POOL_SIZE_PER_NODE], err)
					continue nodeLoop
				}

				storageClass := c.config.Data[CONFIG_PPN_POOL_STORAGE_CLASS]

				newPVC := v1.PersistentVolumeClaim{
					ObjectMeta: meta_v1.ObjectMeta{
						Namespace: DOTMESH_NAMESPACE,
						Name:      pvc,
						Labels: map[string]string{
							DOTMESH_ROLE_LABEL: DOTMESH_ROLE_PVC,
						},
						Annotations: map[string]string{},
					},
					Spec: v1.PersistentVolumeClaimSpec{
						Resources: v1.ResourceRequirements{
							Requests: v1.ResourceList{
								v1.ResourceStorage: storageNeeded,
							},
						},
						AccessModes: []v1.PersistentVolumeAccessMode{
							v1.ReadWriteOnce,
						},
						StorageClassName: &storageClass,
					},
				}

				glog.Infof("Creating new pvc %s", pvc)
				_, err = c.client.Core().PersistentVolumeClaims(DOTMESH_NAMESPACE).Create(&newPVC)
				if err != nil {
					glog.Errorf("Error creating pvc: %+v", err)
					continue nodeLoop
				}
			} else {
				// Pick the first one in unusedPVCs
				// TODO: Is there a better basis for picking one? Most recently used?
				for pvcName, _ := range unusedPVCs {
					pvc = pvcName
					break
				}
				// It's claimed now, so take it off the list
				delete(unusedPVCs, pvc)
				glog.Infof("Reusing existing pvc %s", pvc)
			}

			// Configure the pod to use PV storage

			podName = fmt.Sprintf("server-%s-node-%s", pvc, node)

			volumeMounts = append(volumeMounts,
				v1.VolumeMount{
					Name:      "backend-pv",
					MountPath: "/backend-pv",
				})
			volumes = append(volumes,
				v1.Volume{
					Name: "backend-pv",
					VolumeSource: v1.VolumeSource{
						PersistentVolumeClaim: &v1.PersistentVolumeClaimVolumeSource{
							ClaimName: pvc,
							ReadOnly:  false,
						},
					},
				})
			env = append(env,
				v1.EnvVar{
					Name:  "CONTAINER_POOL_MNT",
					Value: "/backend-pv",
				},
				v1.EnvVar{
					Name:  "CONTAINER_POOL_PVC_NAME",
					Value: pvc,
				},
				v1.EnvVar{
					Name:  "USE_POOL_DIR",
					Value: "/backend-pv",
				},
				v1.EnvVar{
					Name: "USE_POOL_NAME",
					// Pool is named after the PVC, as per
					// https://github.com/dotmesh-io/dotmesh/issues/348
					Value: c.config.Data[CONFIG_POOL_NAME_PREFIX] + pvc,
				},
				v1.EnvVar{
					Name: "POOL_SIZE",
					// Size the pool to match the size of the filesystem
					// we're putting it in. We could take the size we
					// request for the PVC and subtract a larger margin
					// for FS metadata and so on, but that involves more
					// flakey second-guessing of filesystem internals;
					// best to ask require_zfs.sh to ask df how much space
					// is really available in the FS once it's mounted.
					Value: "AUTO",
				},
			)
		default:
			glog.Errorf("Unsupported %s: %s", CONFIG_MODE, c.config.Data[CONFIG_MODE])
			continue nodeLoop
		}

		// Create a dotmesh pod (with local storage for now) assigned to this node
		privileged := true

		newDotmesh := v1.Pod{
			ObjectMeta: meta_v1.ObjectMeta{
				Name:      podName,
				Namespace: "dotmesh",
				Labels: map[string]string{
					DOTMESH_ROLE_LABEL: DOTMESH_ROLE_SERVER,
				},
				Annotations: map[string]string{},
			},
			Spec: v1.PodSpec{
				HostPID: true,
				// This is what binds the pod to a specific node
				NodeSelector: map[string]string{
					DOTMESH_NODE_LABEL: node,
				},
				Tolerations: []v1.Toleration{
					v1.Toleration{
						Effect:   v1.TaintEffectNoSchedule,
						Operator: v1.TolerationOpExists,
					}},
				InitContainers: []v1.Container{},
				Containers: []v1.Container{
					v1.Container{
						Name:  "dotmesh-outer",
						Image: DOTMESH_IMAGE,
						Command: []string{
							"/require_zfs.sh",
							"dotmesh-server",
						},
						SecurityContext: &v1.SecurityContext{
							Privileged: &privileged,
						},
						Ports: []v1.ContainerPort{
							{
								Name:          "dotmesh-api",
								ContainerPort: int32(32607),
								Protocol:      v1.ProtocolTCP,
							},
							{
								Name:          "dotmesh-live",
								ContainerPort: int32(32608),
								Protocol:      v1.ProtocolTCP,
							},
						},
<<<<<<< HEAD
						VolumeMounts: volumeMounts,
						Lifecycle: &v1.Lifecycle{
							PreStop: &v1.Handler{
								Exec: &v1.ExecAction{
									Command: []string{"docker", "rm", "-f", "dotmesh-server-inner"},
=======
						VolumeMounts:    volumeMounts,
						Env:             env,
						ImagePullPolicy: v1.PullAlways,
						LivenessProbe: &v1.Probe{
							Handler: v1.Handler{
								HTTPGet: &v1.HTTPGetAction{
									Path: "/check",
									Port: intstr.FromInt(32608),
								},
							},
							InitialDelaySeconds: int32(30),
						},
						ReadinessProbe: &v1.Probe{
							Handler: v1.Handler{
								HTTPGet: &v1.HTTPGetAction{
									Path: "/check",
									Port: intstr.FromInt(32607),
>>>>>>> 16cd6d62
								},
							},
						},
						Env:             env,
						ImagePullPolicy: v1.PullAlways,
						// LivenessProbe: &v1.Probe{
						// 	Handler: v1.Handler{
						// 		HTTPGet: &v1.HTTPGetAction{
						// 			Path: "/status",
						// 			Port: intstr.FromInt(32607),
						// 		},
						// 	},
						// 	InitialDelaySeconds: int32(30),
						// },
						Resources: v1.ResourceRequirements{
							Requests: v1.ResourceList{
								v1.ResourceCPU: resource.MustParse("10m"),
							},
						},
					},
				},
				RestartPolicy:      v1.RestartPolicyNever,
				ServiceAccountName: "dotmesh",
				Volumes:            volumes,
			},
		}

		if operatorDeployment != nil {
			newDotmesh.ObjectMeta.OwnerReferences = []meta_v1.OwnerReference{
				*meta_v1.NewControllerRef(operatorDeployment, schema.FromAPIVersionAndKind("apps/v1beta", "Deployment")),
			}
		}

		glog.Infof("Creating pod %s running %s on node %s", newDotmesh.ObjectMeta.Name, DOTMESH_IMAGE, node)
		_, err = c.client.Core().Pods(DOTMESH_NAMESPACE).Create(&newDotmesh)
		if err != nil {
			// Do not abort in error case, just keep pressing on
			glog.Error(err)
		}
	}

	return nil
}<|MERGE_RESOLUTION|>--- conflicted
+++ resolved
@@ -953,14 +953,14 @@
 								Protocol:      v1.ProtocolTCP,
 							},
 						},
-<<<<<<< HEAD
 						VolumeMounts: volumeMounts,
 						Lifecycle: &v1.Lifecycle{
 							PreStop: &v1.Handler{
 								Exec: &v1.ExecAction{
 									Command: []string{"docker", "rm", "-f", "dotmesh-server-inner"},
-=======
-						VolumeMounts:    volumeMounts,
+								},
+							},
+						},
 						Env:             env,
 						ImagePullPolicy: v1.PullAlways,
 						LivenessProbe: &v1.Probe{
@@ -977,21 +977,10 @@
 								HTTPGet: &v1.HTTPGetAction{
 									Path: "/check",
 									Port: intstr.FromInt(32607),
->>>>>>> 16cd6d62
 								},
 							},
+							InitialDelaySeconds: int32(30),
 						},
-						Env:             env,
-						ImagePullPolicy: v1.PullAlways,
-						// LivenessProbe: &v1.Probe{
-						// 	Handler: v1.Handler{
-						// 		HTTPGet: &v1.HTTPGetAction{
-						// 			Path: "/status",
-						// 			Port: intstr.FromInt(32607),
-						// 		},
-						// 	},
-						// 	InitialDelaySeconds: int32(30),
-						// },
 						Resources: v1.ResourceRequirements{
 							Requests: v1.ResourceList{
 								v1.ResourceCPU: resource.MustParse("10m"),
