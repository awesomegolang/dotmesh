--- conflicted
+++ resolved
@@ -718,17 +718,10 @@
 	if err != nil {
 		return err
 	}
-<<<<<<< HEAD
-	log.Printf("Got response chan %v, %s for %s", c, err, fs)
-	go func() {
-		internalResponse := <-c
-		log.Printf("Done putting it into internalResponse (%s, %v)", fs, c)
-=======
 	log.Printf("Got response chan %v, %s for %v", c, err, fs)
 	go func() {
 		internalResponse := <-c
 		log.Printf("Done putting it into internalResponse (%v, %v)", fs, c)
->>>>>>> a76446cd
 
 		serialized, err := s.serializeEvent(internalResponse)
 		// TODO think more about handling error cases here, lest we cause deadlocks
