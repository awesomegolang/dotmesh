package citools

import (
	"bytes"
	"encoding/json"
	"fmt"
	"io"
	"io/ioutil"
	"log"
	"net/http"
	"os"
	"os/exec"
	"strconv"
	"strings"
	"testing"
	"time"

	"github.com/gorilla/rpc/v2/json2"
)

var timings map[string]float64
var lastTiming int64

const HOST_IP_FROM_CONTAINER = "10.192.0.1"

func Contains(arr []string, str string) bool {
	for _, a := range arr {
		if strings.Contains(a, str) {
			return true
		}
	}
	return false
}

func StartTiming() {
	lastTiming = time.Now().UnixNano()
	timings = make(map[string]float64)
}

func LogTiming(tag string) {
	now := time.Now().UnixNano()
	timings[tag] = float64(now-lastTiming) / (1000 * 1000 * 1000)
	lastTiming = now
}

func dumpTiming() {
	fmt.Printf("=== TIMING ===\n")
	for tag, timing := range timings {
		fmt.Printf("%s => %.2f\n", tag, timing)
	}
	fmt.Printf("=== END TIMING ===\n")
	timings = map[string]float64{}
}

func System(cmd string, args ...string) error {
	log.Printf("[system] running %s %s", cmd, args)
	c := exec.Command(cmd, args...)
	c.Stdout = os.Stdout
	c.Stderr = os.Stderr
	return c.Run()
}

func SilentSystem(cmd string, args ...string) error {
	log.Printf("[silentSystem] running %s %s", cmd, args)
	c := exec.Command(cmd, args...)
	return c.Run()
}

func TryUntilSucceeds(f func() error, desc string) error {
	attempt := 0
	for {
		err := f()
		if err != nil {
			if attempt > 10 {
				return err
			} else {
				fmt.Printf("Error %s: %v, pausing and trying again...\n", desc, err)
				time.Sleep(time.Duration(attempt) * time.Second)
			}
		} else {
			return nil
		}
		attempt++
	}
}

func TestMarkForCleanup(f Federation) {
	for _, c := range f {
		for _, n := range c.GetNodes() {
			node := n.Container
			err := TryUntilSucceeds(func() error {
				return System("bash", "-c", fmt.Sprintf(
					`docker exec -t %s bash -c 'touch /CLEAN_ME_UP'`, node,
				))
			}, fmt.Sprintf("marking %s for cleanup", node))
			if err != nil {
				fmt.Printf("Error marking %s for cleanup: %s, giving up.\n", node, err)
				panic("This is bad. Stop everything and clean up manually!")
			}
		}
	}
}

func testSetup(f Federation, stamp int64) error {
	err := System("bash", "-c", `
		# Create a home for the test pools to live that can have the same path
		# both from ZFS's perspective and that of the inner container.
		# (Bind-mounts all the way down.)
		mkdir -p /dotmesh-test-pools
		# tmpfs makes etcd not completely rinse your IOPS (which it can do
		# otherwise); create if doesn't exist
		if [ $(mount |grep "/tmpfs " |wc -l) -eq 0 ]; then
		        mkdir -p /tmpfs && mount -t tmpfs -o size=4g tmpfs /tmpfs
		fi
	`)
	if err != nil {
		return err
	}

	// we write the dind-script.sh file out from go because we need to distribute
	// that .sh script as a go package using dep
	err = ioutil.WriteFile("./dind-cluster-v1.7.sh", []byte(DIND_SCRIPT), 0755)
	if err != nil {
		return err
	}

	// don't leave copies of the script around once we have used it
	defer func() {
		os.Remove("./dind-cluster-v1.7.sh")
	}()

	for i, c := range f {
		for j := 0; j < c.GetDesiredNodeCount(); j++ {
			node := nodeName(stamp, i, j)
			fmt.Printf(">>> Using RunArgs %s\n", c.RunArgs(i, j))

			dockerAuthFile := os.Getenv("MOUNT_DOCKER_AUTH")

			mountDockerAuth := ""

			if dockerAuthFile != "" {
				if _, err := os.Stat(dockerAuthFile); err == nil {
					mountDockerAuth = fmt.Sprintf(" -v %s:/root/.dockercfg ", dockerAuthFile)
				}
			}

			// XXX the following only works if overlay is working
			err := System("bash", "-c", fmt.Sprintf(`
			set -xe
			mkdir -p /dotmesh-test-pools
			MOUNTPOINT=/dotmesh-test-pools
			NODE=%s
			if [ $(mount |grep $MOUNTPOINT |wc -l) -eq 0 ]; then
				echo "Creating and bind-mounting shared $MOUNTPOINT"
				mkdir -p $MOUNTPOINT && \
				mount --bind $MOUNTPOINT $MOUNTPOINT && \
				mount --make-shared $MOUNTPOINT;
			fi
<<<<<<< HEAD
			EXTRA_DOCKER_ARGS="-v /dotmesh-test-pools:/dotmesh-test-pools:rshared -v /var/run/docker.sock:/hostdocker.sock " \
=======
			EXTRA_DOCKER_ARGS="-v /dotmesh-test-pools:/dotmesh-test-pools:rshared -v /var/run/docker.sock:/hostdocker.sock %s " \
>>>>>>> 2c6df8c1
			DIND_IMAGE="quay.io/lukemarsden/kubeadm-dind-cluster:v1.7-hostport" \
			CNI_PLUGIN=weave \
				./dind-cluster-v1.7.sh bare $NODE %s
			sleep 1
			echo "About to run docker exec on $NODE"
			docker exec -t $NODE bash -c '
				set -xe
			    echo "%s '$(hostname)'.local" >> /etc/hosts
				sed -i "s/rundocker/rundocker \
					--insecure-registry '$(hostname)'.local:80/" \
					/etc/systemd/system/docker.service.d/20-fs.conf
				systemctl daemon-reload
				systemctl restart docker
			'
			ret=$?
			echo "Return code for docker exec was $ret"
			if [[ $ret -ne 0 ]]; then
			    # Do it again
				echo "Retrying after 5 seconds..."
				sleep 5
				docker exec -t $NODE bash -c '
					set -xe
					echo "%s '$(hostname)'.local" >> /etc/hosts
					sed -i "s/rundocker/rundocker \
						--insecure-registry '$(hostname)'.local:80/" \
						/etc/systemd/system/docker.service.d/20-fs.conf
					systemctl daemon-reload
					systemctl restart docker
				'
			fi
			`, node, mountDockerAuth, c.RunArgs(i, j), HOST_IP_FROM_CONTAINER))
			if err != nil {
				return err
			}

			// if we are testing dotmesh - then the binary under test will have
			// already been created - otherwise, download the latest master build
			// this is to be consistent with LocalImage()
			serviceBeingTested := os.Getenv("CI_SERVICE_BEING_TESTED")
			getDmCommand := fmt.Sprintf("NODE=%s\n", node)
			ciJobId := os.Getenv("CI_JOB_ID")

			if ciJobId == "" {
				ciJobId = "local"
			}

			// if the CI_SERVICE_BEING_TESTED is empty it means we are in local testing mode
			if serviceBeingTested == "dotmesh" || serviceBeingTested == "" {
				// use the dm binary we have as part of the CI build
				getDmCommand += "docker cp ../binaries/Linux/dm $NODE:/usr/local/bin/dm"
			} else {
				// otherwise download the dm binary from our release url
				getDmCommand += fmt.Sprintf(`
					CI_JOB_ID=%s
					curl -L -o /tmp/dm-$CI_JOB_ID https://get.dotmesh.io/unstable/master/Linux/dm
					chmod a+x /tmp/dm-$CI_JOB_ID
					docker cp /tmp/dm-$CI_JOB_ID $NODE:/usr/local/bin/dm
					rm -f /tmp/dm-$CI_JOB_ID
				`, ciJobId)
			}

			err = System("bash", "-c", getDmCommand)
			if err != nil {
				return err
			}

			fmt.Printf("=== Started up %s\n", node)
		}
	}
	return nil
}

type N struct {
	Timestamp  int64
	ClusterNum string
	NodeNum    string
}

func TeardownFinishedTestRuns() {
	// There maybe other teardown processes running in parallel with this one.
	// Check, and if there are, wait for it to complete and then return.
	lockfile := "/dotmesh-test-cleanup.lock"
	// if path exists, wait until it doesn't and then return.
	if _, err := os.Stat(lockfile); err == nil {
		for {
			log.Printf(
				"Waiting for /dotmesh-test-cleanup.lock to be deleted " +
					"by some other cleanup process finishing...",
			)
			time.Sleep(1 * time.Second)
			if _, err := os.Stat(lockfile); os.IsNotExist(err) {
				return
			}
		}
	}
	// if path doesn't exist, create it and clean it up on return
	if _, err := os.Stat(lockfile); os.IsNotExist(err) {
		os.OpenFile(lockfile, os.O_RDONLY|os.O_CREATE, 0666)
		defer os.Remove(lockfile)
	}

	// Containers that weren't marked as CLEAN_ME_UP but which are older than
	// an hour, assume they should be cleaned up.
	err := System("../scripts/mark-old-cleanup.sh")
	if err != nil {
		log.Printf("Error running mark-old-cleanup.sh: %s", err)
	}

	cs, err := exec.Command(
		"bash", "-c", "docker ps --format {{.Names}} |grep cluster- || true",
	).Output()
	if err != nil {
		panic(err)
	}
	log.Printf("[TeardownFinishedTestRuns] cs = %s", cs)
	stamps := map[int64][]N{}
	for _, line := range strings.Split(string(cs), "\n") {
		shrap := strings.Split(line, "-")
		if len(shrap) > 4 {
			// cluster-<timestamp>-<clusterNum>-node-<nodeNum>
			stamp := shrap[1]
			clusterNum := shrap[2]
			nodeNum := shrap[4]

			i, err := strconv.ParseInt(stamp, 10, 64)
			if err != nil {
				panic(err)
			}
			_, ok := stamps[i]
			if !ok {
				stamps[i] = []N{}
			}
			stamps[i] = append(stamps[i], N{
				Timestamp:  i,
				ClusterNum: clusterNum,
				NodeNum:    nodeNum,
			})
		}
	}

	for stamp, ns := range stamps {
		func() {
			for _, n := range ns {
				cn, err := strconv.Atoi(n.ClusterNum)
				if err != nil {
					fmt.Printf("can't deduce clusterNum: %s", cn)
					return
				}

				nn, err := strconv.Atoi(n.NodeNum)
				if err != nil {
					fmt.Printf("can't deduce nodeNum: %s", nn)
					return
				}

				node := nodeName(stamp, cn, nn)
				existsErr := SilentSystem("docker", "inspect", node)
				notExists := false
				if existsErr != nil {
					// must have been a single-node test, don't return on our
					// behalf, we have zpool etc cleanup to do
					notExists = true
				}

				err = System("docker", "exec", "-i", node, "test", "-e", "/CLEAN_ME_UP")
				if err != nil {
					fmt.Printf("not cleaning up %s because /CLEAN_ME_UP not found\n", node)
					if !notExists {
						return
					}
				}

				err = System("docker", "rm", "-f", "-v", node)
				if err != nil {
					fmt.Printf("erk during teardown %s\n", err)
				}

				// workaround https://github.com/docker/docker/issues/20398
				err = System("docker", "network", "disconnect", "-f", "bridge", node)
				if err != nil {
					fmt.Printf("erk during network force-disconnect %s\n", err)
				}

				// cleanup after a previous test run; this is a pretty gross hack
				err = System("bash", "-c", fmt.Sprintf(`
					for X in $(findmnt -P -R /tmpfs |grep %s); do
						eval $X
						if [ "$TARGET" != "/tmpfs" ]; then
							umount $TARGET >/dev/null 2>&1 || true
						fi
					done
					rm -rf /tmpfs/%s`, node, node),
				)
				if err != nil {
					fmt.Printf("erk during teardown %s\n", err)
				}

				fmt.Printf("=== Cleaned up node %s\n", node)
			}

			// clean up any leftover zpools
			out, err := exec.Command("zpool", "list", "-H").Output()
			if err != nil {
				fmt.Printf("unable to list zpools: %s\n", err)
			}
			shrap := strings.Split(string(out), "\n")
			for _, s := range shrap {
				shr := strings.Fields(string(s))
				if len(shr) > 0 {
					// Manually umount them and disregard failures
					if strings.HasPrefix(shr[0], fmt.Sprintf("testpool-%d", stamp)) {
						o, _ := exec.Command("bash", "-c",
							fmt.Sprintf(
								"for X in `cat /proc/self/mounts|grep testpool-%d"+
									"|grep -v '/mnt '|cut -d ' ' -f 2`; do "+
									"umount -f $X || true;"+
									"done", stamp),
						).CombinedOutput()
						fmt.Printf("Attempted pre-cleanup output: %s\n", o)
						o, err = exec.Command("zpool", "destroy", "-f", shr[0]).CombinedOutput()
						if err != nil {
							fmt.Printf("error running zpool destroy %s: %s %s\n", shr[0], o, err)
							time.Sleep(1 * time.Second)
							o, err := exec.Command("zpool", "destroy", "-f", shr[0]).CombinedOutput()
							if err != nil {
								fmt.Printf("Failed second try: %s %s", err, o)
							}
						}
						fmt.Printf("=== Cleaned up zpool %s\n", shr[0])
					}
				}
			}
		}()
		out, err := exec.Command("docker", "volume", "prune", "-f").Output()
		if err != nil {
			fmt.Printf("unable to prune docker volumes: %s, %s\n", err, out)
		}
	}
	err = System("docker", "container", "prune", "-f")
	if err != nil {
		fmt.Printf("Error from docker container prune -f: %v", err)
	}
}

func docker(node string, cmd string, env map[string]string) (string, error) {
	envString := ""
	if env != nil {
		for name, value := range env {
			envString += name + "=" + value + " "
		}
	}

	c := exec.Command("docker", "exec", "-i", node, "sh", "-c", envString+cmd)

	var b bytes.Buffer

	o := io.MultiWriter(&b, os.Stdout)
	e := io.MultiWriter(&b, os.Stderr)

	c.Stdout = o
	c.Stderr = e
	err := c.Run()
	return string(b.Bytes()), err

}

func dockerSystem(node string, cmd string) error {
	return System("docker", "exec", "-i", node, "sh", "-c", cmd)
}

func RunOnNode(t *testing.T, node string, cmd string) {
	fmt.Printf("RUNNING on %s: %s\n", node, cmd)
	s, err := docker(node, cmd, nil)
	if err != nil {
		t.Error(fmt.Errorf("%s while running %s on %s: %s", err, cmd, node, s))
	}
}

// e.g. KubectlApply(t, node1, `yaml...`)
func KubectlApply(t *testing.T, node string, input string) {
	c := exec.Command("docker", "exec", "-i", node, "kubectl", "apply", "-f", "-")

	var b bytes.Buffer

	o := io.MultiWriter(&b, os.Stdout)
	e := io.MultiWriter(&b, os.Stderr)

	c.Stdout = o
	c.Stderr = e

	stdin, err := c.StdinPipe()
	if err != nil {
		panic(err)
	}
	go func() {
		stdin.Write([]byte(input))
		stdin.Close()
	}()

	err = c.Run()
	if err != nil {
		t.Error(fmt.Errorf("%s while applying the following manifest on %s: %s\n%s", err, node, string(b.Bytes()), input))
	}
}

func OutputFromRunOnNode(t *testing.T, node string, cmd string) string {
	s, err := docker(node, cmd, nil)
	if err != nil {
		t.Error(fmt.Errorf("%s while running %s on %s: %s", err, cmd, node, s))
	}
	return s
}

func LocalImage(service string) string {
	var registry string
	// expected format: quay.io/dotmesh for example
	if reg := os.Getenv("CI_DOCKER_REGISTRY"); reg != "" {
		registry = reg
	} else {
		hostname, err := os.Hostname()
		if err != nil {
			panic(err)
		}
		registry = fmt.Sprintf("%s.local:80/dotmesh", hostname)
	}

	tag := os.Getenv("CI_DOCKER_TAG")
	if tag == "" {
		tag = "latest"
	}
	// this means that if the X service is the one being tested - then
	// use the GIT_HASH from CI for that service and 'latest-passing-tests' for everything else
	// (which is the last build of that repo that passed the tests on master)
	serviceBeingTested := os.Getenv("CI_SERVICE_BEING_TESTED")
<<<<<<< HEAD
	if serviceBeingTested != "dotmesh" {
=======
	if serviceBeingTested != "" && serviceBeingTested != "dotmesh" {
>>>>>>> 2c6df8c1
		tag = "latest-passing-tests"
	}
	return fmt.Sprintf("%s/%s:%s", registry, service, tag)
}

func localEtcdImage() string {
	hostname, err := os.Hostname()
	if err != nil {
		panic(err)
	}
	return fmt.Sprintf("%s.local:80/dotmesh/etcd:v3.0.15", hostname)
}

func localImageArgs() string {
	logSuffix := ""
	if os.Getenv("DISABLE_LOG_AGGREGATION") == "" {
		logSuffix = fmt.Sprintf(" --log %s", HOST_IP_FROM_CONTAINER)
	}
	traceSuffix := ""
	if os.Getenv("DISABLE_TRACING") == "" {
		traceSuffix = fmt.Sprintf(" --trace %s", HOST_IP_FROM_CONTAINER)
	}
	regSuffix := ""
	return ("--image " + LocalImage("dotmesh-server") + " --etcd-image " + localEtcdImage() +
		" --docker-api-version 1.23 --discovery-url http://" + HOST_IP_FROM_CONTAINER + ":8087" +
		logSuffix + traceSuffix + regSuffix)
}

// TODO a test which exercise `dm cluster init --count 3` or so

func DockerRun(v ...string) string {
	// supports either 1 or 2 args. in 1-arg case, just takes a volume name.
	// in 2-arg case, takes volume name and arguments to pass to docker run.
	// in 3-arg case, third arg is image in "$(hostname).local:80/$image".
	// in 4-arg case, fourth arg is volume target.
	hostname, err := os.Hostname()
	if err != nil {
		panic(err)
	}
	image := "busybox"
	if len(v) == 3 {
		image = v[2]
	}
	path := "/foo"
	if len(v) == 4 {
		path = v[3]
	}
	if len(v) > 1 {
		return fmt.Sprintf(
			"docker run -i -v '%s:%s' --volume-driver dm %s %s.local:80/%s",
			v[0], path, v[1], hostname, image,
		)
	} else {
		return fmt.Sprintf(
			"docker run -i -v '%s:%s' --volume-driver dm %s.local:80/%s",
			v[0], path, hostname, image,
		)
	}
}

func DockerRunDetached(v ...string) string {
	// supports either 1 or 2 args. in 1-arg case, just takes a volume name.
	// in 2-arg case, takes volume name and arguments to pass to docker run.
	// in 3-arg case, third arg is image in "$(hostname).local:80/$image".
	// in 4-arg case, fourth arg is volume target.
	hostname, err := os.Hostname()
	if err != nil {
		panic(err)
	}
	image := "busybox"
	if len(v) == 3 {
		image = v[2]
	}
	path := "/foo"
	if len(v) == 4 {
		path = v[3]
	}
	if len(v) > 1 {
		return fmt.Sprintf(
			"docker run -d -v '%s:%s' --volume-driver dm %s %s.local:80/%s",
			v[0], path, v[1], hostname, image,
		)
	} else {
		return fmt.Sprintf(
			"docker run -d -v '%s:%s' --volume-driver dm %s.local:80/%s",
			v[0], path, hostname, image,
		)
	}
}

var uniqNumber int

func UniqName() string {
	uniqNumber++
	return fmt.Sprintf("volume_%d", uniqNumber)
}

type Node struct {
	ClusterName string
	Container   string
	IP          string
	ApiKey      string
	Password    string
}

type Cluster struct {
	DesiredNodeCount int
	Env              map[string]string
	ClusterArgs      string
	Nodes            []Node
}

type Kubernetes struct {
	DesiredNodeCount int
	Nodes            []Node
}

type Pair struct {
	From       Node
	To         Node
	RemoteName string
}

func NewCluster(desiredNodeCount int) *Cluster {
	emptyEnv := make(map[string]string)
	return &Cluster{DesiredNodeCount: desiredNodeCount, Env: emptyEnv, ClusterArgs: ""}
}

func NewClusterWithEnv(desiredNodeCount int, env map[string]string) *Cluster {
	return &Cluster{DesiredNodeCount: desiredNodeCount, Env: env, ClusterArgs: ""}
}

// custom arguments that are passed through to `dm cluster {init,join}`
func NewClusterWithArgs(desiredNodeCount int, env map[string]string, args string) *Cluster {
	return &Cluster{DesiredNodeCount: desiredNodeCount, Env: env, ClusterArgs: args}
}

func NewKubernetes(desiredNodeCount int) *Kubernetes {
	return &Kubernetes{DesiredNodeCount: desiredNodeCount}
}

type Federation []Startable

func nodeName(now int64, i, j int) string {
	return fmt.Sprintf("cluster-%d-%d-node-%d", now, i, j)
}

func NodeName(now int64, i, j int) string {
	return nodeName(now, i, j)
}

func poolId(now int64, i, j int) string {
	return fmt.Sprintf("testpool-%d-%d-node-%d", now, i, j)
}

func NodeFromNodeName(t *testing.T, now int64, i, j int, clusterName string) Node {
	nodeIP := strings.TrimSpace(OutputFromRunOnNode(t,
		nodeName(now, i, j),
		`ifconfig eth0 | grep "inet addr" | cut -d ':' -f 2 | cut -d ' ' -f 1`,
	))
	dotmeshConfig := OutputFromRunOnNode(t,
		nodeName(now, i, j),
		"cat /root/.dotmesh/config",
	)
	fmt.Printf("dm config on %s: %s\n", nodeName(now, i, j), dotmeshConfig)

	// /root/.dotmesh/admin-password.txt is created on docker
	// clusters, but k8s clusters are configured from k8s secrets so
	// there's no automatic password generation; the value we show here
	// is what we hardcode as the password.
	password := OutputFromRunOnNode(t,
		nodeName(now, i, j),
		"sh -c 'if [ -f /root/.dotmesh/admin-password.txt ]; then cat /root/.dotmesh/admin-password.txt; else echo -n FAKEAPIKEY; fi'",
	)

	fmt.Printf("dm password on %s: %s\n", nodeName(now, i, j), password)

	m := struct {
		Remotes struct{ Local struct{ ApiKey string } }
	}{}
	json.Unmarshal([]byte(dotmeshConfig), &m)

	return Node{
		ClusterName: clusterName,
		Container:   nodeName(now, i, j),
		IP:          nodeIP,
		ApiKey:      m.Remotes.Local.ApiKey,
		Password:    password,
	}
}

func (f Federation) Start(t *testing.T) error {
	now := time.Now().UnixNano()
	err := testSetup(f, now)
	if err != nil {
		return err
	}
	LogTiming("setup")

	for i, c := range f {
		fmt.Printf("==== GOING FOR %d, %+v ====\n", i, c)
		err = c.Start(t, now, i)
		if err != nil {
			return err
		}
	}
	// TODO refactor the following so that each node has one other node on the
	// other cluster as a remote named 'cluster0' or 'cluster1', etc.

	// for each node in each cluster, add remotes for all the other clusters
	// O(n^3)
	pairs := []Pair{}
	for _, c := range f {
		for _, node := range c.GetNodes() {
			for _, otherCluster := range f {
				first := otherCluster.GetNode(0)
				pairs = append(pairs, Pair{
					From:       node,
					To:         first,
					RemoteName: first.ClusterName,
				})
				for i, oNode := range otherCluster.GetNodes() {
					pairs = append(pairs, Pair{
						From:       node,
						To:         oNode,
						RemoteName: fmt.Sprintf("%s_node_%d", first.ClusterName, i),
					})
				}
			}
		}
	}
	for _, pair := range pairs {
		found := false
		for _, remote := range strings.Split(OutputFromRunOnNode(t,
			pair.From.Container, "dm remote"), "\n") {
			if remote == pair.RemoteName {
				found = true
			}
		}
		if !found {
			RunOnNode(t, pair.From.Container, fmt.Sprintf(
				"echo %s |dm remote add %s admin@%s",
				pair.To.ApiKey,
				pair.RemoteName,
				pair.To.IP,
			))
			res := OutputFromRunOnNode(t, pair.From.Container, "dm remote -v")
			if !strings.Contains(res, pair.RemoteName) {
				t.Errorf("can't find %s in %s's remote config", pair.RemoteName, pair.From.ClusterName)
			}
			RunOnNode(t, pair.From.Container, "dm remote switch local")
		}
	}
	return nil
}

type Startable interface {
	GetNode(int) Node
	GetNodes() []Node
	GetDesiredNodeCount() int
	Start(*testing.T, int64, int) error
	RunArgs(int, int) string
}

///////////// Kubernetes

func (c *Kubernetes) RunArgs(i, j int) string {
	// try starting Kube clusters without hardcoding any IP addresses
	return ""
}

func (c *Kubernetes) GetNode(i int) Node {
	return c.Nodes[i]
}

func (c *Kubernetes) GetNodes() []Node {
	return c.Nodes
}

func (c *Kubernetes) GetDesiredNodeCount() int {
	return c.DesiredNodeCount
}

func (c *Kubernetes) Start(t *testing.T, now int64, i int) error {
	if c.DesiredNodeCount == 0 {
		panic("no such thing as a zero-node cluster")
	}

	images, err := ioutil.ReadFile("../kubernetes/images.txt")
	if err != nil {
		return err
	}
	cache := map[string]string{}
	for _, x := range strings.Split(string(images), "\n") {
		ys := strings.Split(x, " ")
		if len(ys) == 2 {
			cache[ys[0]] = ys[1]
		}
	}

	hostname, err := os.Hostname()
	if err != nil {
		return err
	}

	// pre-pull all the container images Kubernetes needs to use, tag them to
	// trick it into not downloading anything.
	finishing := make(chan bool)
	for j := 0; j < c.DesiredNodeCount; j++ {
		go func(j int) {
			// Use the locally build dotmesh server image as the "latest" image in
			// the test containers.
			st, err := docker(
				nodeName(now, i, j),
				fmt.Sprintf(
					"docker pull %s.local:80/dotmesh/dotmesh-server:latest && "+
						"docker tag %s.local:80/dotmesh/dotmesh-server:latest "+
						"quay.io/dotmesh/dotmesh-server:latest", // ABS FIXME: What is this for, and can we get rid of it safely?
					hostname, hostname,
				),
				nil,
			)
			if err != nil {
				panic(st)
			}
			for fqImage, localName := range cache {
				st, err := docker(
					nodeName(now, i, j),
					/*
					   docker pull $local_name
					   docker tag $local_name $fq_image
					*/
					fmt.Sprintf(
						"docker pull %s.local:80/%s && "+
							"docker tag %s.local:80/%s %s",
						hostname, localName, hostname, localName, fqImage,
					),
					nil,
				)
				if err != nil {
					panic(st)
				}
			}
			finishing <- true
		}(j)
	}
	for j := 0; j < c.DesiredNodeCount; j++ {
		_ = <-finishing
	}

	// TODO regex the following yamels to refer to the newly pushed
	// dotmesh container image, rather than the latest stable
	err = System("bash", "-c",
		fmt.Sprintf(
			`MASTER=%s
			docker exec $MASTER mkdir /dotmesh-kube-yaml
			for X in ../kubernetes/*.yaml; do docker cp $X $MASTER:/dotmesh-kube-yaml/; done
			docker exec $MASTER sed -i 's/quay.io\/dotmesh\/dotmesh-server:DOCKER_TAG/%s/' /dotmesh-kube-yaml/dotmesh.yaml
			docker exec $MASTER sed -i 's/quay.io\/dotmesh\/dotmesh-dynamic-provisioner:DOCKER_TAG/%s/' /dotmesh-kube-yaml/dotmesh.yaml
			docker exec $MASTER sed -i 's/value: pool/value: %s-\#HOSTNAME\#/' /dotmesh-kube-yaml/dotmesh.yaml
			docker exec $MASTER sed -i 's/value: \/var\/lib\/dotmesh/value: %s-\#HOSTNAME\#/' /dotmesh-kube-yaml/dotmesh.yaml
			docker exec $MASTER sed -i 's/"" \# LOG_ADDR/%s/' /dotmesh-kube-yaml/dotmesh.yaml
			docker exec $MASTER sed -i 's/size: 3/size: 1/' /dotmesh-kube-yaml/dotmesh.yaml
			`,
			nodeName(now, i, 0),
			strings.Replace(LocalImage("dotmesh-server"), "/", "\\/", -1),
			strings.Replace(LocalImage("dotmesh-dynamic-provisioner"), "/", "\\/", -1),
			// need to somehow number the instances, did this by modifying
			// require_zfs.sh to include the hostname in the pool name to make
			// them unique... TODO: make sure we clear these up
			poolId(now, i, 0),
			"\\/dotmesh-test-pools\\/"+poolId(now, i, 0),
			HOST_IP_FROM_CONTAINER,
		),
	)
	if err != nil {
		return err
	}
	st, err := docker(
		nodeName(now, i, 0),
		"rm /etc/machine-id && systemd-machine-id-setup && touch /dind/flexvolume_driver && "+
			"systemctl start kubelet && "+
			"kubeadm init --kubernetes-version=v1.7.6 --pod-network-cidr=10.244.0.0/16 --skip-preflight-checks && "+
			"mkdir /root/.kube && cp /etc/kubernetes/admin.conf /root/.kube/config && "+
			// Make kube-dns faster; trick copied from dind-cluster-v1.7.sh
			"kubectl get deployment kube-dns -n kube-system -o json | jq '.spec.template.spec.containers[0].readinessProbe.initialDelaySeconds = 3|.spec.template.spec.containers[0].readinessProbe.periodSeconds = 3' | kubectl apply --force -f -",
		nil,
	)
	if err != nil {
		return err
	}

	lines := strings.Split(st, "\n")

	joinArgs := func(lines []string) string {
		for _, line := range lines {
			shrap := strings.Fields(line)
			if len(shrap) > 3 {
				// line will look like:
				//     kubeadm join --token c06d9b.57ef131db5c0e0e5 10.192.0.2:6443
				if shrap[0] == "kubeadm" && shrap[1] == "join" {
					return strings.Join(shrap[2:], " ")
				}
			}
		}
		return ""
	}(lines)

	fmt.Printf("JOIN URL: %s\n", joinArgs)

	clusterName := fmt.Sprintf("cluster_%d", i)

	for j := 1; j < c.DesiredNodeCount; j++ {
		// if c.Nodes is 3, this iterates over 1 and 2 (0 was the init'd
		// node).
		_, err = docker(nodeName(now, i, j), fmt.Sprintf(
			"rm /etc/machine-id && systemd-machine-id-setup && touch /dind/flexvolume_driver && "+
				"systemctl start kubelet && "+
				"kubeadm join --skip-preflight-checks %s",
			joinArgs,
		), nil)
		if err != nil {
			return err
		}
		LogTiming("join_" + poolId(now, i, j))
	}
	// now install dotmesh yaml (setting initial admin pw)
	st, err = docker(
		nodeName(now, i, 0),
		"kubectl apply -f /dotmesh-kube-yaml/weave-net.yaml && "+
			"kubectl create namespace dotmesh && "+
			"echo -n 'secret123' > dotmesh-admin-password.txt && "+
			"echo -n 'FAKEAPIKEY' > dotmesh-api-key.txt && "+
			"kubectl create secret generic dotmesh "+
			"    --from-file=./dotmesh-admin-password.txt --from-file=./dotmesh-api-key.txt -n dotmesh && "+
			"rm dotmesh-admin-password.txt && "+
			"rm dotmesh-api-key.txt && "+
			// install etcd operator on the cluster
			"kubectl apply -f /dotmesh-kube-yaml/etcd-operator-clusterrole.yaml && "+
			"kubectl apply -f /dotmesh-kube-yaml/etcd-operator-dep.yaml && "+
			// install dotmesh once on the master (retry because etcd operator
			// needs to initialize)
			"sleep 1 && "+
			"while ! kubectl apply -f /dotmesh-kube-yaml/dotmesh-etcd-cluster.yaml; do sleep 1; done && "+
			"kubectl apply -f /dotmesh-kube-yaml/dotmesh.yaml",
		nil,
	)
	if err != nil {
		return err
	}
	// Add the nodes at the end, because NodeFromNodeName expects dotmesh
	// config to be set up.
	for j := 0; j < c.DesiredNodeCount; j++ {
		st, err = docker(
			nodeName(now, i, j),
			// Restart kubelet so that dotmesh-installed flexvolume driver
			// gets activated.  This won't be necessary after Kubernetes 1.8.
			// https://github.com/Mirantis/kubeadm-dind-cluster/issues/40
			`while ! (
					echo secret123 | dm remote add local admin@127.0.0.1 &&
					systemctl restart kubelet
				); do
				echo 'retrying...' && sleep 1
			done`,
			nil,
		)
		if err != nil {
			return err
		}
		c.Nodes = append(c.Nodes, NodeFromNodeName(t, now, i, j, clusterName))
	}

	// Wait for etcd to settle before firing up volumes. This works
	// around https://github.com/dotmesh-io/dotmesh/issues/62 so
	// removing this will be a good test of that issue :-)
	fmt.Printf("Waiting for etcd...\n")
	for {
		resp := OutputFromRunOnNode(t, c.Nodes[0].Container, "kubectl describe etcd dotmesh-etcd-cluster -n dotmesh | grep Type:")
		if err != nil {
			return err
		}
		if strings.Contains(resp, "Ready") {
			fmt.Printf("etcd is up!\n")
			break
		}
		fmt.Printf("etcd is not up... %#v\n", resp)
		time.Sleep(time.Second)
	}

	return nil
}

///////////// Cluster (plain Dotmesh cluster, no orchestrator)

func (c *Cluster) RunArgs(i, j int) string {
	// No special args required for dind with plain Dotmesh.
	return ""
}

func (c *Cluster) GetNode(i int) Node {
	return c.Nodes[i]
}

func (c *Cluster) GetNodes() []Node {
	return c.Nodes
}

func (c *Cluster) GetDesiredNodeCount() int {
	return c.DesiredNodeCount
}

func (c *Cluster) Start(t *testing.T, now int64, i int) error {
	// init the first node in the cluster, join the rest
	if c.DesiredNodeCount == 0 {
		panic("no such thing as a zero-node cluster")
	}

	dmInitCommand := "EXTRA_HOST_COMMANDS='echo Testing EXTRA_HOST_COMMANDS' dm cluster init " + localImageArgs() +
		" --use-pool-dir /dotmesh-test-pools/" + poolId(now, i, 0) +
		" --use-pool-name " + poolId(now, i, 0) +
		" --dotmesh-upgrades-url ''" +
		c.ClusterArgs

	fmt.Printf("running dm cluster init with following command: %s\n", dmInitCommand)

	st, err := docker(
		nodeName(now, i, 0), dmInitCommand, c.Env)

	if err != nil {
		return err
	}
	clusterName := fmt.Sprintf("cluster_%d", i)
	c.Nodes = append(c.Nodes, NodeFromNodeName(t, now, i, 0, clusterName))
	fmt.Printf("(just added) Here are my nodes: %+v\n", c.Nodes)

	lines := strings.Split(st, "\n")
	joinUrl := func(lines []string) string {
		for _, line := range lines {
			shrap := strings.Fields(line)
			if len(shrap) > 3 {
				if shrap[0] == "dm" && shrap[1] == "cluster" && shrap[2] == "join" {
					return shrap[3]
				}
			}
		}
		return ""
	}(lines)
	if joinUrl == "" {
		return fmt.Errorf("unable to find join url in 'dm cluster init' output")
	}
	LogTiming("init_" + poolId(now, i, 0))
	for j := 1; j < c.DesiredNodeCount; j++ {
		// if c.Nodes is 3, this iterates over 1 and 2 (0 was the init'd
		// node).
		_, err = docker(nodeName(now, i, j), fmt.Sprintf(
			"dm cluster join %s %s %s",
			localImageArgs()+" --use-pool-dir /dotmesh-test-pools/"+poolId(now, i, j),
			joinUrl,
			" --use-pool-name "+poolId(now, i, j)+c.ClusterArgs,
		), c.Env)
		if err != nil {
			return err
		}
		c.Nodes = append(c.Nodes, NodeFromNodeName(t, now, i, j, clusterName))

		LogTiming("join_" + poolId(now, i, j))
	}
	return nil
}

func CreateDockerNetwork(t *testing.T, node string) {
	fmt.Printf("Creating Docker network on %s", node)
	RunOnNode(t, node, fmt.Sprintf(`
		docker network create dotmesh-dev  &>/dev/null || true
	`))
	RunOnNode(t, node, fmt.Sprintf(`
		docker network connect dotmesh-dev dotmesh-server-inner
	`))
}

type UserLogin struct {
	Email    string
	Username string
	Password string
}

var uniqUserNumber int

func UniqLogin() UserLogin {
	uniqUserNumber++
	return UserLogin{
		Email:    fmt.Sprintf("test%d@test.com", uniqUserNumber),
		Username: fmt.Sprintf("test%d", uniqUserNumber),
		Password: "test",
	}
}

func RegisterUser(node Node, username, email, password string) error {
	fmt.Printf("Registering test user %s on node %s\n", username, node.IP)

	var safeUser struct {
		Id          string
		Name        string
		Email       string
		EmailHash   string
		CustomerId  string
		CurrentPlan string
	}

	err := DoRPC(node.IP, "admin", node.ApiKey,
		"DotmeshRPC.RegisterNewUser",
		struct {
			Name, Email, Password string
		}{
			Name:     username,
			Email:    email,
			Password: password,
		},
		&safeUser)
	if err != nil {
		return err
	}
	return nil
}

func DoRPC(hostname, user, apiKey, method string, args interface{}, result interface{}) error {
	url := fmt.Sprintf("http://%s:6969/rpc", hostname)
	message, err := json2.EncodeClientRequest(method, args)
	if err != nil {
		return err
	}
	req, err := http.NewRequest("POST", url, bytes.NewBuffer(message))
	if err != nil {
		return err
	}

	req.Header.Set("Content-Type", "application/json")
	req.SetBasicAuth(user, apiKey)
	client := new(http.Client)

	resp, err := client.Do(req)

	if err != nil {
		fmt.Printf("Test RPC FAIL: %+v -> %s -> %+v\n", args, method, err)
		return err
	}

	defer resp.Body.Close()
	b, err := ioutil.ReadAll(resp.Body)
	if err != nil {
		fmt.Printf("Test RPC FAIL: %+v -> %s -> %+v\n", args, method, err)
		return fmt.Errorf("Error reading body: %s", err)
	}
	err = json2.DecodeClientResponse(bytes.NewBuffer(b), &result)
	if err != nil {
		fmt.Printf("Test RPC FAIL: %+v -> %s -> %+v / %+v\n", args, method, string(b), err)
		return fmt.Errorf("Couldn't decode response '%s': %s", string(b), err)
	}
	fmt.Printf("Test RPC: %+v -> %s -> %+v\n", args, method, result)
	return nil
}

func DoSetDebugFlag(hostname, user, apikey, flag, value string) (string, error) {
	var result string

	err := DoRPC(hostname, user, apikey,
		"DotmeshRPC.SetDebugFlag",
		struct {
			FlagName  string
			FlagValue string
		}{
			FlagName:  flag,
			FlagValue: value,
		},
		&result)

	if err != nil {
		return "", err
	}

	return result, nil
}

func DoAddCollaborator(hostname, user, apikey, namespace, volume, collaborator string) error {
	// FIXME: Duplicated types, see issue #44
	type VolumeName struct {
		Namespace string
		Name      string
	}

	var volumes map[string]map[string]struct {
		Id             string
		Name           VolumeName
		Clone          string
		Master         string
		SizeBytes      int64
		DirtyBytes     int64
		CommitCount    int64
		ServerStatuses map[string]string // serverId => status
	}

	err := DoRPC(hostname, user, apikey,
		"DotmeshRPC.List",
		struct {
		}{},
		&volumes)
	if err != nil {
		return err
	}

	volumeID := volumes[namespace][volume].Id

	var result bool
	err = DoRPC(hostname, user, apikey,
		"DotmeshRPC.AddCollaborator",
		struct {
			MasterBranchID, Collaborator string
		}{
			MasterBranchID: volumeID,
			Collaborator:   collaborator,
		},
		&result)
	if err != nil {
		return err
	}
	if !result {
		return fmt.Errorf("AddCollaborator failed without an error")
	}
	return nil
}<|MERGE_RESOLUTION|>--- conflicted
+++ resolved
@@ -156,11 +156,7 @@
 				mount --bind $MOUNTPOINT $MOUNTPOINT && \
 				mount --make-shared $MOUNTPOINT;
 			fi
-<<<<<<< HEAD
-			EXTRA_DOCKER_ARGS="-v /dotmesh-test-pools:/dotmesh-test-pools:rshared -v /var/run/docker.sock:/hostdocker.sock " \
-=======
 			EXTRA_DOCKER_ARGS="-v /dotmesh-test-pools:/dotmesh-test-pools:rshared -v /var/run/docker.sock:/hostdocker.sock %s " \
->>>>>>> 2c6df8c1
 			DIND_IMAGE="quay.io/lukemarsden/kubeadm-dind-cluster:v1.7-hostport" \
 			CNI_PLUGIN=weave \
 				./dind-cluster-v1.7.sh bare $NODE %s
@@ -495,11 +491,7 @@
 	// use the GIT_HASH from CI for that service and 'latest-passing-tests' for everything else
 	// (which is the last build of that repo that passed the tests on master)
 	serviceBeingTested := os.Getenv("CI_SERVICE_BEING_TESTED")
-<<<<<<< HEAD
-	if serviceBeingTested != "dotmesh" {
-=======
 	if serviceBeingTested != "" && serviceBeingTested != "dotmesh" {
->>>>>>> 2c6df8c1
 		tag = "latest-passing-tests"
 	}
 	return fmt.Sprintf("%s/%s:%s", registry, service, tag)
