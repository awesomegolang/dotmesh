package citools

import (
	"bytes"
	"context"
	"encoding/json"
	"fmt"
	"io"
	"io/ioutil"
	"log"
	"math/rand"
	"net/http"
	"os"
	"os/exec"
	"os/signal"
	"path/filepath"
	"regexp"
	"strconv"
	"strings"
	"syscall"
	"testing"
	"time"

	"github.com/gorilla/rpc/v2/json2"
)

var DEBUG_ENV = map[string]string{"DEBUG_MODE": "1"}

// props to https://github.com/kubernetes/kubernetes/issues/49387
var KUBE_DEBUG_CMD = `(
echo 'SEARCHABLE HEADER: KUBE DEBUG'
echo ' _  ___   _ ____  _____   ____  _____ ____  _   _  ____ '
echo '| |/ / | | | __ )| ____| |  _ \| ____| __ )| | | |/ ___|'
echo "| ' /| | | |  _ \|  _|   | | | |  _| |  _ \| | | | |  _ "
echo '| . \| |_| | |_) | |___  | |_| | |___| |_) | |_| | |_| |'
echo '|_|\_\\___/|____/|_____| |____/|_____|____/ \___/ \____|'
echo '                                                        '

for INTERESTING_POD in $(kubectl get pods --all-namespaces --no-headers \
		|grep -v Running | tr -s ' ' |cut -d ' ' -f 1,2,4 |tr ' ' '/'); do
	NS=$(echo $INTERESTING_POD |cut -d "/" -f 1)
	NAME=$(echo $INTERESTING_POD |cut -d "/" -f 2)
	PHASE=$(echo $INTERESTING_POD |cut -d "/" -f 3)
	echo "--> status of $INTERESTING_POD"
	kubectl describe pod $NAME -n $NS
	if [ "$PHASE" != "ContainerCreating" ]; then
		for CONTAINER in $(kubectl get pods $NAME -n $NS -o \
				jsonpath={.spec.containers[*].name}); do
			echo "--> logs of $INTERESTING_POD/$CONTAINER"
			kubectl logs --tail 10 $NAME -n $NS $CONTAINER
		done
	fi

	if [ "$PHASE" == "ImagePullBackOff" ]; then
		echo "QUITTING, image could not be found for pod ${INTERESTING_POD}"
		echo "IMAGEPULLBACKOFF Describe output -->"
		kubectl describe $INTERESTING_POD -n $NS
		exit 1
	fi

	if [ "$PHASE" == "CrashLoopBackOff" ]; then
		echo "WARNING crashLoopBackOff, will try again then exit."
		kubectl describe $INTERESTING_POD -n $NS
	fi

	if [ "$PHASE" == "CreateContainerConfigError" ]; then
		echo "QUITTING, Create Container config error for pod ${INTERESTING_POD}"
		echo "CREATECONTAINERCONFIGERROR Describe output -->"
		kubectl describe $INTERESTING_POD -n $NS
		exit 1
	fi
done
kubectl get pods --all-namespaces
echo '    ___  ___   _ ____  _____   ____  _____ ____  _   _  ____ '
echo '   / / |/ / | | | __ )| ____| |  _ \| ____| __ )| | | |/ ___|'
echo "  / /| ' /| | | |  _ \|  _|   | | | |  _| |  _ \| | | | |  _ "
echo ' / / | . \| |_| | |_) | |___  | |_| | |___| |_) | |_| | |_| |'
echo '/_/  |_|\_\\___/|____/|_____| |____/|_____|____/ \___/ \____|'
echo '                                                             '

exit 0)` // never let the debug command failing cause us to fail the tests!

// return a list of names of pods which are crashing. If there are some, exit 1.
var checkCrashLoopCmd = `(
	kubectl get pod --all-namespaces -o json | jq '.items[] | if .status.phase == "CrashLoopBackOff" then .metadata.name else empty end'
	if [ ! -z $result ]; then
		echo $result
		exit 1
	fi
	exit 0)`

var timings map[string]float64
var lastTiming int64

// An arbitrary point in time that all test runs after this commit
// should be after, so we can use it as an epoch for our timestamps
// and therefore make them much shorter strings... Update this every
// decade or so to keep them short.
const DAWN_OF_DOTMESH_TIME = 1533034862684223659

var stamp int64

// DOTMESH_TEST_CLEANUP_ENV - cleanup policy for the tests
var DOTMESH_TEST_CLEANUP_ENV = "DOTMESH_TEST_CLEANUP"

type cleanupStrategy int

const (
	cleanupStrategyNone cleanupStrategy = iota
	cleanupStrategyAlways
	cleanupStrategyNever
	cleanupStrategyOnSuccess
)

var defaultCleanupStrategy = cleanupStrategyOnSuccess

func getCleanupStrategy() cleanupStrategy {
	c := strings.ToLower(os.Getenv(DOTMESH_TEST_CLEANUP_ENV))
	switch c {
	case "always":
		return cleanupStrategyAlways
	case "never":
		return cleanupStrategyNever
	case "onsuccess":
		return cleanupStrategyOnSuccess
	}

	return defaultCleanupStrategy
}

var getFieldsByNewLine = func(c rune) bool {
	return c == '\n'
}

func Contains(arr []string, str string) bool {
	for _, a := range arr {
		if strings.Contains(a, str) {
			return true
		}
	}
	return false
}

func AddFuncToCleanups(f func()) {
	globalCleanupFuncs = append(globalCleanupFuncs, f)
}

var globalCleanupFuncs []func()

func StartTiming() {
	lastTiming = time.Now().UnixNano()
	timings = make(map[string]float64)
}

func LogTiming(tag string) {
	now := time.Now().UnixNano()
	timings[tag] = float64(now-lastTiming) / (1000 * 1000 * 1000)
	lastTiming = now
}

func DumpTiming() {
	fmt.Printf("=== TIMING ===\n")
	for tag, timing := range timings {
		fmt.Printf("%s => %.2f\n", tag, timing)
	}
	fmt.Printf("=== END TIMING ===\n")
	timings = map[string]float64{}
}

func System(cmd string, args ...string) error {
	log.Printf("[system] running %s %s", cmd, args)
	c := exec.Command(cmd, args...)
	c.Stdout = os.Stdout
	c.Stderr = os.Stderr
	return c.Run()
}

func SilentSystem(cmd string, args ...string) error {
	log.Printf("[silentSystem] running %s %s", cmd, args)
	c := exec.Command(cmd, args...)
	return c.Run()
}

func TryUntilSucceeds(f func() error, desc string) error {
	attempt := 0
	for {
		err := f()
		if err != nil {
			if attempt > 20 {
				return err
			} else {
				fmt.Printf("Error %s: %v, pausing and trying again...\n", desc, err)
				time.Sleep(time.Duration(attempt) * time.Second)
			}
		} else {
			return nil
		}
		attempt++
	}
}

func TestMarkForCleanup(f Federation) {
	log.Printf(`Entering TestMarkForCleanup:
  ____ _     _____    _    _   _ ___ _   _  ____   _   _ ____  
 / ___| |   | ____|  / \  | \ | |_ _| \ | |/ ___| | | | |  _ \ 
| |   | |   |  _|   / _ \ |  \| || ||  \| | |  _  | | | | |_) |
| |___| |___| |___ / ___ \| |\  || || |\  | |_| | | |_| |  __/ 
 \____|_____|_____/_/   \_\_| \_|___|_| \_|\____|  \___/|_|    
                                                               
`)
	for _, c := range f {
		for _, n := range c.GetNodes() {
			node := n.Container

			err := TryUntilSucceeds(func() error {
				return System("bash", "-c", fmt.Sprintf(
					`docker exec -t %s bash -c 'touch /CLEAN_ME_UP'`, node,
				))
			}, fmt.Sprintf("marking %s for cleanup", node))
			if err != nil {
				log.Printf("Error marking %s for cleanup: %s, giving up.\n", node, err)
			} else {
				log.Printf("Marked %s for cleanup.", node)
			}
		}
	}

	// Attempt log extraction only after we've safely touched all those CLEAN_ME_UP files, *phew*.
	for _, c := range f {
		for _, n := range c.GetNodes() {
			node := n.Container
			containers := []string{"dotmesh-server", "dotmesh-server-inner"}
			for _, container := range containers {
				logDir := "../extracted_logs"
				logFile := fmt.Sprintf(
					"%s/%s-%s.log",
					logDir, container, node,
				)
				err := SilentSystem(
					"bash", "-c",
					fmt.Sprintf(
						"mkdir -p %s && touch %s && chmod -R a+rwX %s && "+
							"docker exec -i %s "+
							"docker logs %s > %s",
						logDir, logFile, logDir, node, container, logFile,
					),
				)
				if err != nil {
					log.Printf("Unable to stream docker logs to artifacts directory for %s: %s", node, err)
				}
			}
		}
	}
}

func testSetup(t *testing.T, f Federation) error {
	err := System("bash", "-c", fmt.Sprintf(`
		# Create a home for the test pools to live that can have the same path
		# both from ZFS's perspective and that of the inner container.
		# (Bind-mounts all the way down.)
		mkdir -p %s
		# tmpfs makes etcd not completely rinse your IOPS (which it can do
		# otherwise); create if doesn't exist
		if [ $(mount |grep "/tmpfs " |wc -l) -eq 0 ]; then
		        mkdir -p /tmpfs && mount -t tmpfs -o size=4g tmpfs /tmpfs
		fi
<<<<<<< HEAD
      # Attempt to mitigate https://github.com/kinvolk/kube-spawn/issues/14#issuecomment-293207134
=======
		# Attempt to mitigate https://github.com/kinvolk/kube-spawn/issues/14#issuecomment-293207134
>>>>>>> 9b41fbd1
		echo 131072 > /sys/module/nf_conntrack/parameters/hashsize || true
	`, testDirName(stamp)))
	if err != nil {
		return err
	}

	cwd, err := os.Getwd()
	if err != nil {
		return err
	}
	dindClusterScriptName := fmt.Sprintf("%s/dind-cluster-%d.sh", cwd, os.Getpid())

	runScriptDir := os.Getenv("DIND_RUN_FROM_PATH")
	if runScriptDir == "" {
		runScriptDir = cwd
	}

	// we write the dind-script.sh file out from go because we need to distribute
	// that .sh script as a go package using dep
	err = ioutil.WriteFile(dindClusterScriptName, []byte(DIND_SCRIPT), 0755)
	if err != nil {
		return err
	}

	// XXX do we actually use this for anything at all???
	dindConfig := `
if [[ ${IP_MODE} = "ipv4" ]]; then
    # DinD subnet (expected to be /16)
    DIND_SUBNET="${DIND_SUBNET:-10.192.0.0}"
else
    # DinD subnet (expected to be /64)
    DIND_SUBNET="${DIND_SUBNET:-fd00:10::}"
fi

# Apiserver port
APISERVER_PORT=${APISERVER_PORT:-8080}

# Number of nodes. 0 nodes means just one master node.
# In case of NUM_NODES=0 'node-role.kubernetes.io/master' taint is removed
# from the master node.
NUM_NODES=${NUM_NODES:-2}

# Use non-dockerized build
# KUBEADM_DIND_LOCAL=

# Use prebuilt DIND image
DIND_IMAGE="${DIND_IMAGE:-mirantis/kubeadm-dind-cluster:v1.10}"

# Set to non-empty string to enable building kubeadm
# BUILD_KUBEADM=y

# Set to non-empty string to enable building hyperkube
# BUILD_HYPERKUBE=y

# download kubectl on the host
# Set automatically based on DIND image version tag
# if image version tag is of the form vNNN.NNN
# LOCAL_KUBECTL_VERSION="${LOCAL_KUBECTL_VERSION:-v1.10}"

# Set custom URL for Dashboard yaml file
# DASHBOARD_URL="${DASHBOARD_URL:-https://rawgit.com/kubernetes/dashboard/bfab10151f012d1acc5dfb1979f3172e2400aa3c/src/deploy/kubernetes-dashboard.yaml}"

# CNI plugin to use (bridge, flannel, calico, calico-kdd, weave). Defaults to 'bridge'
# In case of 'bridge' plugin, additional hacks are employed to bridge
# DIND containers together.
CNI_PLUGIN="${CNI_PLUGIN:-bridge}"

# When using Calico with Kubernetes as the datastore (calico-kdd) your
# controller manager needs to be started with --cluster-cidr=192.168.0.0/16.
# More information here: http://docs.projectcalico.org/v2.3/getting-started/kubernetes/installation/hosted/kubernetes-datastore/
# POD_NETWORK_CIDR="192.168.0.0/16"

# Set SKIP_SNAPSHOT to non-empty string to skip making the snapshot.
# This may be useful for CI environment where the cluster is never
# restarted after it's created.
# SKIP_SNAPSHOT=y

# Disable parallel running of e2e tests. Use this if you use a resource
# constrained machine for e2e tests and get some flakes.
# DIND_NO_PARALLEL_E2E=y

# Any options to be passed to the docker run both on init and reup.
# By default it's empty
# MASTER_EXTRA_OPTS="  "

# Define which DNS service to run
# possible values are kube-dns (default) and coredns
DNS_SERVICE="${DNS_SERVICE:-kube-dns}"
`
	err = ioutil.WriteFile(fmt.Sprintf("%s/config.sh", runScriptDir), []byte(dindConfig), 0644)
	if err != nil {
		return err
	}

	// dind-script.sh needs config.sh

	// don't leave copies of the script around once we have used it
	defer func() {
		os.Remove(dindClusterScriptName)
	}()

	for i, c := range f {

		clusterIpPrefix := getUniqueIpPrefix()
		c.SetHostIPFromContainer(fmt.Sprintf("192.168.%d.1", clusterIpPrefix))

		for j := 0; j < c.GetDesiredNodeCount(); j++ {
			node := nodeName(stamp, i, j)
			fmt.Printf(">>> Using RunArgs %s\n", c.RunArgs(i, j))

			dockerAuthFile := os.Getenv("MOUNT_DOCKER_AUTH")

			mountDockerAuth := ""

			if dockerAuthFile != "" {
				if _, err := os.Stat(dockerAuthFile); err == nil {
					mountDockerAuth = fmt.Sprintf(" -v %s:/root/.dockercfg ", dockerAuthFile)
				}
			}

			hostname, err := os.Hostname()
			if err != nil {
				panic(err)
			}

			// XXX the following only works if overlay is working
			err = TryUntilSucceeds(
				func() error {
					return System("bash", "-c", fmt.Sprintf(`
					set -xe
					mkdir -p /dotmesh-test-pools
					MOUNTPOINT=/dotmesh-test-pools
					NODE=%s
					if [ $(mount |grep $MOUNTPOINT |wc -l) -eq 0 ]; then
						echo "Creating and bind-mounting shared $MOUNTPOINT"
						mkdir -p $MOUNTPOINT && \
						mount --bind $MOUNTPOINT $MOUNTPOINT && \
						mount --make-shared $MOUNTPOINT;
					fi
					(cd %s
						EXTRA_DOCKER_ARGS="-v /dotmesh-test-pools:/dotmesh-test-pools:rshared -v /var/run/docker.sock:/hostdocker.sock %s " \
<<<<<<< HEAD
						DIND_LABEL="%s" \
						POD_NETWORK_CIDR="%s0.0/24" \
=======
						DIND_SUBNET="192.168.%d.0" \
						DIND_SUBNET_SIZE="24" \
						DIND_LABEL="%s" \
						POD_NETWORK_CIDR="10.%d.0.0/16" \
>>>>>>> 9b41fbd1
						CNI_PLUGIN=bridge %s run $NODE "%s" %d)
					sleep 1
					echo "About to run docker exec on $NODE"
					docker exec -t $NODE bash -c '
						set -xe
						# from dind::fix-mounts
						mount --make-shared /lib/modules/
						mount --make-shared /run
						echo "%s '$(hostname)'.local" >> /etc/hosts
						echo -n "10.%d." > /POD_IP_PREFIX
						mkdir -p /etc/docker
						echo "{\"insecure-registries\" : [\"%s.local:80\"]}" > /etc/docker/daemon.json
						systemctl daemon-reload
						systemctl restart docker
					'
					ret=$?
					echo "Return code for docker exec was $ret"
					if [[ $ret -ne 0 ]]; then
						# Do it again
						echo "Retrying after 5 seconds..."
						sleep 5
						docker exec -t $NODE bash -c '
							set -xe
							echo "%s '$(hostname)'.local" >> /etc/hosts
							echo -n "10.%d." > /POD_IP_PREFIX
							mkdir -p /etc/docker
							echo "{\"insecure-registries\" : [\"%s.local:80\"]}" > /etc/docker/daemon.json
							systemctl daemon-reload
							systemctl restart docker
						'
					fi
					`, node, runScriptDir, mountDockerAuth,
<<<<<<< HEAD
						// Set DIND_LABEL to the cluster, but not the node
						// name.  This is so that different clusters end up on
						// different docker networks, and don't end up on
						// overlapping (identical) service VIP ranges.
						fmt.Sprintf("cluster-%d-%d", stamp, i),
=======
						// clusterIpPrefix is used here to generate a
						// 192.168.x.0/24 DIND_SUBNET
						clusterIpPrefix,
						// Set DIND_LABEL to the clusterIpPrefix which is
						// allocated for this cluster.  This is so that
						// different clusters end up on different docker
						// networks, and don't end up on overlapping
						// (identical) service VIP ranges.
						fmt.Sprintf("dotmesh-cluster-ip-range-%d", clusterIpPrefix),
						// clusterIpPrefix is used here to generate a
						// 10.x.0.0/16 overall POD_NETWORK_CIDR
>>>>>>> 9b41fbd1
						clusterIpPrefix,
						dindClusterScriptName, c.RunArgs(i, j),
						// See also "k+11" elsewhere - this is the per-node pod
						// network subnet, passed as the third argument to
<<<<<<< HEAD
						// dind::run in dind-cluster-patched.sh
						j+11,
						HOST_IP_FROM_CONTAINER, clusterIpPrefix, hostname,
						HOST_IP_FROM_CONTAINER, clusterIpPrefix, hostname),
=======
						// dind::run in dind-cluster-patched.sh.
						// This transforms the 10.x.0.0/16 POD_NETWORK_CIDR
						// above into a 10.x.j+11.0/24 pod network sub-range
						// per node.
						j+11,
						c.GetHostIPFromContainer(), clusterIpPrefix, hostname,
						c.GetHostIPFromContainer(), clusterIpPrefix, hostname),
>>>>>>> 9b41fbd1
					)
				},
				fmt.Sprintf("starting container %s", node),
			)
			if err != nil {
				return err
			}

			RegisterCleanupAction(10, fmt.Sprintf("docker rm -f %s", node))

			// as soon as this completes, add it to c.Nodes. more detail gets
			// filled in later (eg dotmesh secrets), but it's important that
			// the basics are in here so that the nodes get marked for cleanup
			// if the setup fails (common w/kubernetes)
			clusterName := fmt.Sprintf("cluster_%d", i)
			c.AppendNode(NodeFromNodeName(t, stamp, i, j, clusterName))

			// if we are testing dotmesh - then the binary under test will have
			// already been created - otherwise, download the latest master build
			// this is to be consistent with LocalImage()
			serviceBeingTested := os.Getenv("CI_SERVICE_BEING_TESTED")
			getDmCommand := fmt.Sprintf("NODE=%s\n", node)
			ciJobId := os.Getenv("CI_JOB_ID")

			if ciJobId == "" {
				ciJobId = "local"
			}

			// if the CI_SERVICE_BEING_TESTED is empty it means we are in local testing mode
			if serviceBeingTested == "dotmesh" || serviceBeingTested == "" {
				// use the dm binary we have as part of the CI build
				getDmCommand += "docker cp ../binaries/Linux/dm $NODE:/usr/local/bin/dm"
			} else {
				// otherwise download the dm binary from our release url
				getDmCommand += fmt.Sprintf(`
					CI_JOB_ID=%s
					curl -L -o /tmp/dm-$CI_JOB_ID https://get.dotmesh.io/unstable/master/Linux/dm
					chmod a+x /tmp/dm-$CI_JOB_ID
					docker cp /tmp/dm-$CI_JOB_ID $NODE:/usr/local/bin/dm
					rm -f /tmp/dm-$CI_JOB_ID
				`, ciJobId)
			}

			err = System("bash", "-c", getDmCommand)
			if err != nil {
				return err
			}

			fmt.Printf("=== Started up %s\n", node)
		}
	}
	return nil
}

type N struct {
	Timestamp  int64
	ClusterNum string
	NodeNum    string
}

// InitialCleanup is called before starting tests
func InitialCleanup() {
	// currently we only remove previous tests if we're using a cleanup strategy that leaves them lurking
	switch getCleanupStrategy() {
	case cleanupStrategyOnSuccess, cleanupStrategyNever, cleanupStrategyNone:
		TeardownFinishedTestRuns()
	case cleanupStrategyAlways:
		// nothing to do
	}
}

// FinalCleanup is called after running all the tests
func FinalCleanup(retcode int) {
	// final cleanup is done based on cleanup strategy. For CI runs
	// it should be set to 'always'
	switch getCleanupStrategy() {
	case cleanupStrategyAlways:
		TeardownThisTestRun()
	case cleanupStrategyOnSuccess:
		if retcode == 0 {
			TeardownThisTestRun()
		} else {
			fmt.Printf("[Final Cleanup] skipping cleanup as tests didn't pass, return code: %d", retcode)
		}
	case cleanupStrategyNever, cleanupStrategyNone:
		// nothing to do
	}
}

func RegisterCleanupAction(phase int, command string) {
	err := System("mkdir",
		"-p",
		testDirName(stamp),
	)

	if err != nil {
		panic(err)
	}

	f, err := os.OpenFile(fmt.Sprintf("%s/cleanup-actions.%02d", testDirName(stamp), phase),
		os.O_APPEND|os.O_WRONLY|os.O_CREATE, 0700)

	if err != nil {
		panic(err)
	}

	defer f.Close()

	fmt.Fprintf(f, "%s\n", command)
}

func TeardownThisTestRun() {
	// run cleanup actions, in order
	err := System("bash", "-c", fmt.Sprintf(`for SCRIPT in %s/cleanup-actions.*; do set -x; . $SCRIPT; done`,
		testDirName(stamp),
	))
	if err != nil {
		fmt.Printf("err cleaning up test resources: %s\n", err)
	}
}

func TeardownFinishedTestRuns() {

	// Handle SIGQUIT and mark tests for cleanup in that case, then immediately
	// exit.

	go func() {
		// From https://golang.org/pkg/os/signal/#Notify
		// Set up channel on which to send signal notifications.
		// We must use a buffered channel or risk missing the signal
		// if we're not ready to receive when the signal is sent.
		c := make(chan os.Signal, 1)
		signal.Notify(c, syscall.SIGQUIT)
		signal.Notify(c, syscall.SIGINT)
		signal.Notify(c, syscall.SIGTERM)
		signal.Notify(c, syscall.SIGPIPE)

		// Block until a signal is received.
		s := <-c
		log.Printf("Got signal: %s", s)
		for _, f := range globalCleanupFuncs {
			f()
		}
		os.Exit(131)

	}()

	cs, err := exec.Command(
		"bash", "-c", "docker ps |grep cluster- || true",
	).Output()
	if err != nil {
		panic(err)
	}
	fmt.Printf("============\nContainers running before cleanup:\n%s\n============\n", cs)

	defer func() {
		cs, err = exec.Command(
			"bash", "-c", "docker ps |grep cluster- || true",
		).Output()
		if err != nil {
			panic(err)
		}
		fmt.Printf("============\nContainers running after cleanup:\n%s\n============\n", cs)
	}()

	// There maybe other teardown processes running in parallel with this one.
	// Check, and if there are, wait for it to complete and then return.
	lockfile := "/dotmesh-test-cleanup.lock"
	// if path exists, wait until it doesn't and then return.
	if _, err := os.Stat(lockfile); err == nil {
		for {
			log.Printf(
				"Waiting for %s to be deleted "+
					"by some other cleanup process finishing...", lockfile,
			)
			time.Sleep(1 * time.Second)
			if _, err := os.Stat(lockfile); os.IsNotExist(err) {
				return
			}
		}
	}
	// if path doesn't exist, create it and clean it up on return
	if _, err := os.Stat(lockfile); os.IsNotExist(err) {
		f, err := os.Create(lockfile)
		if err != nil {
			return
		}
		if os.Getenv("CI_DOCKER_TAG") != "" {
			// GitLab runner sets this env variable
			_, err = f.WriteString(fmt.Sprintf("Time: %s  Commit: %s\n", time.Now().String(), os.Getenv("CI_DOCKER_TAG")))
			if err != nil {
				log.Printf("Error writing timestamp and commit into the lockfile: %s", err)
			}
		} else {
			// local run
			_, err = f.WriteString(fmt.Sprintf("Time: %s", time.Now().String()))
			if err != nil {
				log.Printf("Error writing timestamp into the lockfile: %s\n", err)
			}
		}
		f.Close()
		defer os.RemoveAll(lockfile)
	}

	// Containers that weren't marked as CLEAN_ME_UP but which are older than
	// an hour, assume they should be cleaned up.
	err = System("../scripts/mark-old-cleanup.sh")
	if err != nil {
		log.Printf("Error running mark-old-cleanup.sh: %s", err)
	}

	cs, err = exec.Command(
		"bash", "-c", "docker ps --format {{.Names}} |grep cluster- || true",
	).Output()
	if err != nil {
		panic(err)
	}
	log.Printf("[TeardownFinishedTestRuns] cs = %s", cs)
	stamps := map[int64][]N{}
	for _, line := range strings.Split(string(cs), "\n") {
		shrap := strings.Split(line, "-")
		if len(shrap) > 4 {
			// cluster-<timestamp>-<clusterNum>-node-<nodeNum>
			stamp := shrap[1]
			clusterNum := shrap[2]
			nodeNum := shrap[4]

			i, err := strconv.ParseInt(stamp, 10, 64)
			if err != nil {
				panic(err)
			}
			_, ok := stamps[i]
			if !ok {
				stamps[i] = []N{}
			}
			stamps[i] = append(stamps[i], N{
				Timestamp:  i,
				ClusterNum: clusterNum,
				NodeNum:    nodeNum,
			})
		}
	}

	for stamp, ns := range stamps {
		func() {
			for _, n := range ns {
				cn, err := strconv.Atoi(n.ClusterNum)
				if err != nil {
					fmt.Printf("can't deduce clusterNum: %d \n", cn)
					return
				}

				nn, err := strconv.Atoi(n.NodeNum)
				if err != nil {
					fmt.Printf("can't deduce nodeNum: %d \n", nn)
					return
				}

				node := nodeName(stamp, cn, nn)

				existsErr := SilentSystem("docker", "inspect", node)
				notExists := false
				if existsErr != nil {
					// must have been a single-node test, don't return on our
					// behalf, we have zpool etc cleanup to do
					notExists = true
				}

				err = System("docker", "exec", "-i", node, "test", "-e", "/CLEAN_ME_UP")
				if err != nil {
					fmt.Printf("not cleaning up %s because /CLEAN_ME_UP not found\n", node)
					if !notExists {
						return
					}
				}
				err = System("docker", "rm", "-f", "-v", node)
				if err != nil {
					fmt.Printf("err during teardown %s\n", err)
				}

				// workaround https://github.com/docker/docker/issues/20398
				err = System("docker", "network", "disconnect", "-f", "bridge", node)
				if err != nil {
					fmt.Printf("err during network force-disconnect %s\n", err)
				}

				// cleanup after a previous test run; this is a pretty gross hack
				err = System("bash", "-c", fmt.Sprintf(`
					for X in $(findmnt -P -R /tmpfs |grep %s); do
						eval $X
						if [ "$TARGET" != "/tmpfs" ]; then
							umount $TARGET >/dev/null 2>&1 || true
						fi
					done
					rm -rf /tmpfs/%s`, node, node),
				)
				if err != nil {
					fmt.Printf("err during teardown %s\n", err)
				}

			}

			// clean up any leftover zpools
			out, err := exec.Command("zpool", "list", "-H").Output()
			if err != nil {
				fmt.Printf("unable to list zpools: %s\n", err)
			}
			shrap := strings.Split(string(out), "\n")
			for _, s := range shrap {
				shr := strings.Fields(string(s))
				if len(shr) > 0 {
					// Manually umount them and disregard failures
					if strings.HasPrefix(shr[0], fmt.Sprintf("testpool-%d", stamp)) {
						o, _ := exec.Command("bash", "-c",
							fmt.Sprintf(
								"for X in `cat /proc/self/mounts|grep testpool-%d"+
									"|grep -v '/mnt '|cut -d ' ' -f 2`; do "+
									"umount -f $X || true;"+
									"done", stamp),
						).CombinedOutput()
						fmt.Printf("Attempted pre-cleanup output: %s\n", o)
						o, err = exec.Command("zpool", "destroy", "-f", shr[0]).CombinedOutput()
						if err != nil {
							fmt.Printf("error running zpool destroy %s: %s %s\n", shr[0], o, err)
							time.Sleep(1 * time.Second)
							o, err := exec.Command("zpool", "destroy", "-f", shr[0]).CombinedOutput()
							if err != nil {
								fmt.Printf("Failed second try: %s %s", err, o)
							}
						}
						fmt.Printf("=== Cleaned up zpool %s\n", shr[0])
					}
				}
			}

			// we can only clean up zpool data dirs after we release the zpools.
			for _, n := range ns {
				nodeSuffix := fmt.Sprintf("%d-%s-node-%s", stamp, n.ClusterNum, n.NodeNum)
				// cleanup stray mounts, e.g. shm mounts
				err = System("bash", "-c", fmt.Sprintf(`
					for X in $(mount|cut -d ' ' -f 3 |grep %s); do
						umount $X || true
					done`, nodeSuffix),
				)
				if err != nil {
					fmt.Printf("err during cleanup mounts: %s\n", err)
				}
			}
		}()
		out, err := exec.Command("docker", "volume", "prune", "-f").Output()
		if err != nil {
			fmt.Printf("unable to prune docker volumes: %s, %s\n", err, out)
		}
	}
	err = System("docker", "container", "prune", "-f")
	if err != nil {
		fmt.Printf("Error from docker container prune -f: %v", err)
	}

}

func docker(node string, cmd string, env map[string]string) (string, error) {
	args := []string{"exec"}
	if env != nil {
		for name, value := range env {
			args = append(args, []string{"-e", fmt.Sprintf("%s=%s", name, value)}...)
		}
	}
	args = append(args, []string{"-i", node, "bash", "-c", cmd}...)
	c := exec.Command("docker", args...)

	var b bytes.Buffer
	var o, e io.Writer
	if _, ok := env["DEBUG_MODE"]; ok {
		o = io.MultiWriter(&b, os.Stdout)
		e = io.MultiWriter(&b, os.Stderr)

	} else {
		o = io.MultiWriter(&b)
		e = io.MultiWriter(&b)
	}

	c.Stdout = o
	c.Stderr = e
	err := c.Run()
	return string(b.Bytes()), err

}

func dockerContext(ctx context.Context, node string, cmd string, env map[string]string) (string, error) {
	args := []string{"exec"}
	if env != nil {
		for name, value := range env {
			args = append(args, []string{"-e", fmt.Sprintf("%s=%s", name, value)}...)
		}
	}
	args = append(args, []string{"-i", node, "bash", "-c", cmd}...)
	c := exec.CommandContext(ctx, "docker", args...)

	var b bytes.Buffer
	var o, e io.Writer
	if _, ok := env["DEBUG_MODE"]; ok {
		o = io.MultiWriter(&b, os.Stdout)
		e = io.MultiWriter(&b, os.Stderr)

	} else {
		o = io.MultiWriter(&b)
		e = io.MultiWriter(&b)
	}

	c.Stdout = o
	c.Stderr = e
	err := c.Run()
	return string(b.Bytes()), err

}

func RunOnNodeErr(node string, cmd string) (string, error) {
	return docker(node, cmd, nil)
}

func dockerSystem(node string, cmd string) error {
	return System("docker", "exec", "-i", node, "sh", "-c", cmd)
}

func RunOnNode(t *testing.T, node string, cmd string) {
	fmt.Printf("RUNNING on %s: %s\n", node, cmd)
	debugEnv := map[string]string{}
	s, err := docker(node, cmd, debugEnv)
	if err != nil {
		t.Fatalf("%s while running %s on %s: %s", err, cmd, node, s)
	}
}

func RunOnNodeContext(ctx context.Context, t *testing.T, node string, cmd string) {
	fmt.Printf("RUNNING on %s: %s\n", node, cmd)
	debugEnv := map[string]string{}
	s, err := dockerContext(ctx, node, cmd, debugEnv)
	if err != nil {
		select {
		case <-ctx.Done():
			// nothing to do, ctx was cancelled
			return
		default:
			t.Fatalf("%s while running %s on %s: %s", err, cmd, node, s)
		}
	}
}

func RunOnNodeDebug(t *testing.T, node string, cmd string) {
	fmt.Printf("RUNNING on %s: %s\n", node, cmd)
	s, err := docker(node, cmd, DEBUG_ENV)
	if err != nil {
		t.Fatalf("%s while running %s on %s: %s", err, cmd, node, s)
	}
}

// e.g. KubectlApply(t, node1, `yaml...`)
func KubectlApply(t *testing.T, node string, input string) {
	c := exec.Command("docker", "exec", "-i", node, "kubectl", "apply", "-f", "-")

	var b bytes.Buffer

	o := io.MultiWriter(&b, os.Stdout)
	e := io.MultiWriter(&b, os.Stderr)

	c.Stdout = o
	c.Stderr = e

	stdin, err := c.StdinPipe()
	if err != nil {
		panic(err)
	}
	go func() {
		stdin.Write([]byte(input))
		stdin.Close()
	}()

	err = c.Run()
	if err != nil {
		t.Error(fmt.Errorf("%s while applying the following manifest on %s: %s\n%s", err, node, string(b.Bytes()), input))
	}
}

func OutputFromRunOnNode(t *testing.T, node string, cmd string) string {
	s, err := docker(node, cmd, nil)
	if err != nil {
		t.Error(fmt.Errorf("%s while running %s on %s: %s", err, cmd, node, s))
	}
	return s
}

func LocalImage(service string) string {
	var registry string
	// See .gitlab-ci.yml in the dotmesh repo for where these are set up
	if reg := os.Getenv("CI_REGISTRY"); reg != "" {
		registry = reg + "/" + os.Getenv("CI_REPOSITORY")
	} else {
		hostname, err := os.Hostname()
		if err != nil {
			panic(err)
		}
		registry = fmt.Sprintf("%s.local:80/dotmesh", hostname)
	}

	tag := os.Getenv("CI_DOCKER_TAG")
	if tag == "" {
		tag = "latest"
	}
	// this means that if the X service is the one being tested - then
	// use the GIT_HASH from CI for that service and 'latest-passing-tests' for everything else
	// (which is the last build of that repo that passed the tests on master)
	serviceBeingTested := os.Getenv("CI_SERVICE_BEING_TESTED")
	if serviceBeingTested != "" && serviceBeingTested != "dotmesh" {
		tag = "test-latest"
	}
	return fmt.Sprintf("%s/%s:%s", registry, service, tag)
}

func localEtcdImage() string {
	hostname, err := os.Hostname()
	if err != nil {
		panic(err)
	}
	return fmt.Sprintf("%s.local:80/dotmesh/etcd:v3.0.15", hostname)
}

func (c *Cluster) localImageArgs() string {
	logSuffix := ""
	if os.Getenv("DISABLE_LOG_AGGREGATION") == "" {
		logSuffix = fmt.Sprintf(" --log %s", c.GetHostIPFromContainer())
	}
	traceSuffix := ""
	if os.Getenv("DISABLE_TRACING") == "" {
		traceSuffix = fmt.Sprintf(" --trace %s", c.GetHostIPFromContainer())
	}
	regSuffix := ""
	return ("--image " + LocalImage("dotmesh-server") + " --etcd-image " + localEtcdImage() +
		" --docker-api-version 1.23 --discovery-url http://" + c.GetHostIPFromContainer() + ":8087" +
		logSuffix + traceSuffix + regSuffix)
}

// TODO a test which exercise `dm cluster init --count 3` or so

func DockerRun(v ...string) string {
	// supports either 1 or 2 args. in 1-arg case, just takes a volume name.
	// in 2-arg case, takes volume name and arguments to pass to docker run.
	// in 3-arg case, third arg is image in "$(hostname).local:80/$image".
	// in 4-arg case, fourth arg is volume target.
	hostname, err := os.Hostname()
	if err != nil {
		panic(err)
	}
	image := "busybox"
	if len(v) >= 3 {
		image = v[2]
	}
	path := "/foo"
	if len(v) == 4 {
		path = v[3]
	}
	if len(v) > 1 {
		return fmt.Sprintf(
			"docker run -i -v '%s:%s' --volume-driver dm %s %s.local:80/%s",
			v[0], path, v[1], hostname, image,
		)
	} else {
		return fmt.Sprintf(
			"docker run -i -v '%s:%s' --volume-driver dm %s.local:80/%s",
			v[0], path, hostname, image,
		)
	}
}

func DockerRunDetached(v ...string) string {
	// supports either 1 or 2 args. in 1-arg case, just takes a volume name.
	// in 2-arg case, takes volume name and arguments to pass to docker run.
	// in 3-arg case, third arg is image in "$(hostname).local:80/$image".
	// in 4-arg case, fourth arg is volume target.
	hostname, err := os.Hostname()
	if err != nil {
		panic(err)
	}
	image := "busybox"
	if len(v) == 3 {
		image = v[2]
	}
	path := "/foo"
	if len(v) == 4 {
		path = v[3]
	}
	if len(v) > 1 {
		return fmt.Sprintf(
			"docker run -d -v '%s:%s' --volume-driver dm %s %s.local:80/%s",
			v[0], path, v[1], hostname, image,
		)
	} else {
		return fmt.Sprintf(
			"docker run -d -v '%s:%s' --volume-driver dm %s.local:80/%s",
			v[0], path, hostname, image,
		)
	}
}

var uniqNumber int

func UniqName() string {
	uniqNumber++
	return fmt.Sprintf("volume_%d", uniqNumber)
}

type Node struct {
	ClusterName string
	Container   string
	IP          string
	ApiKey      string
	Password    string
	Port        int
}

type Cluster struct {
	DesiredNodeCount    int
	Port                int
	Env                 map[string]string
	ClusterArgs         string
	Nodes               []Node
	HostIPFromContainer string
}

type Kubernetes struct {
	DesiredNodeCount    int
	Nodes               []Node
	StorageMode         string
	DindStorage         bool
	HostIPFromContainer string
}

type Pair struct {
	From       Node
	To         Node
	RemoteName string
}

func NewClusterOnPort(port, desiredNodeCount int) *Cluster {
	emptyEnv := make(map[string]string)
	return NewClusterWithArgs(desiredNodeCount, port, emptyEnv, "")
}

func NewCluster(desiredNodeCount int) *Cluster {
	emptyEnv := make(map[string]string)
	return NewClusterWithArgs(desiredNodeCount, 0, emptyEnv, "")
}

func NewClusterWithEnv(desiredNodeCount int, env map[string]string) *Cluster {
	return NewClusterWithArgs(desiredNodeCount, 0, env, "")
}

// custom arguments that are passed through to `dm cluster {init,join}`
func NewClusterWithArgs(desiredNodeCount, port int, env map[string]string, args string) *Cluster {
	env["DOTMESH_UPGRADES_URL"] = "" //set default test env vars
	return &Cluster{DesiredNodeCount: desiredNodeCount, Port: port, Env: env, ClusterArgs: args}
}

func NewKubernetes(desiredNodeCount int, storageMode string, dindStorage bool) *Kubernetes {
	return &Kubernetes{
		DesiredNodeCount: desiredNodeCount,
		StorageMode:      storageMode,
		DindStorage:      dindStorage,
	}
}

type Federation []Startable

func nodeName(now int64, i, j int) string {
	return fmt.Sprintf("cluster-%d-%d-node-%d", now, i, j)
}

// testDirName
func testDirName(now int64) string {
	if os.Getenv("GO_TEST_ID") != "" {
		return fmt.Sprintf("/dotmesh-test-pools/%d-%s", now, os.Getenv("GO_TEST_ID"))
	} else {
		return fmt.Sprintf("/dotmesh-test-pools/%d", now)
	}
}

func NodeName(now int64, i, j int) string {
	return nodeName(now, i, j)
}

func poolId(now int64, i, j int) string {
	return fmt.Sprintf("testpool-%d-%d-node-%d", now, i, j)
}

func GetNodeIP(t *testing.T, now int64, i, j int) string {
	nodeIP := strings.TrimSpace(OutputFromRunOnNode(t,
		nodeName(now, i, j),
		`ifconfig eth0 | grep -v "inet6" | grep "inet" | cut -d " " -f 10`,
	))
	if strings.TrimSpace(nodeIP) == "" {
		// Try the way that works on newbuntu (18.04) :-S
		nodeIP = strings.TrimSpace(OutputFromRunOnNode(t,
			nodeName(now, i, j),
			`ifconfig eth0 | grep -v "inet6" | grep "inet" | cut -d " " -f 12 |cut -d ":" -f 2`,
		))
	}

	return nodeIP
}

func NodeFromNodeName(t *testing.T, now int64, i, j int, clusterName string) Node {
	nodeIP := GetNodeIP(t, now, i, j)

	dotmeshConfig, err := docker(
		nodeName(now, i, j),
		"cat /root/.dotmesh/config",
		nil,
	)
	var apiKey string
	var port int
	if err != nil {
		fmt.Printf("no dm config found, proceeding without recording apiKey\n")
	} else {
		fmt.Printf("dm config on %s: %s\n", nodeName(now, i, j), dotmeshConfig)
		m := struct {
			Remotes struct {
				Local struct {
					ApiKey string
					Port   int
				}
			}
		}{}
		json.Unmarshal([]byte(dotmeshConfig), &m)
		apiKey = m.Remotes.Local.ApiKey
		port = m.Remotes.Local.Port
	}

	// /root/.dotmesh/admin-password.txt is created on docker
	// clusters, but k8s clusters are configured from k8s secrets so
	// there's no automatic password generation; the value we show here
	// is what we hardcode as the password.
	password := OutputFromRunOnNode(t,
		nodeName(now, i, j),
		"sh -c 'if [ -f /root/.dotmesh/admin-password.txt ]; then "+
			"cat /root/.dotmesh/admin-password.txt; else echo -n FAKEAPIKEY; fi'",
	)

	fmt.Printf("dm password on %s: %s\n", nodeName(now, i, j), password)

	return Node{
		ClusterName: clusterName,
		Container:   nodeName(now, i, j),
		IP:          nodeIP,
		ApiKey:      apiKey,
		Password:    password,
		Port:        port,
	}
}

func (f Federation) Start(t *testing.T) error {
	fmt.Printf(`
SEARCHABLE HEADER: STARTING CLUSTER
 ____ _____  _    ____ _____ ___ _   _  ____ 
/ ___|_   _|/ \  |  _ \_   _|_ _| \ | |/ ___|
\___ \ | | / _ \ | |_) || |  | ||  \| | |  _ 
 ___) || |/ ___ \|  _ < | |  | || |\  | |_| |
|____/ |_/_/   \_\_| \_\|_| |___|_| \_|\____|
                                             
  ____ _    _   _ ____ _____ _____ ____  
 / ___| |  | | | / ___|_   _| ____|  _ \ 
| |   | |  | | | \___ \ | | |  _| | |_) |
| |___| |__| |_| |___) || | | |___|  _ < 
 \____|_____\___/|____/ |_| |_____|_| \_\
                                         
`)

	stamp = time.Now().UnixNano() - DAWN_OF_DOTMESH_TIME
	err := testSetup(t, f)
	if err != nil {
		return err
	}

	// Register to eradicate all lingering mounts (the awk/sort/cut
	// sorts by line lengths, longest first, to ensure we unmount /A/B
	// before /A)
	RegisterCleanupAction(90, fmt.Sprintf("for MNT in `grep %s /proc/self/mountinfo | cut -f 5 -d ' ' | awk '{ print length, $0 }' | sort -nr | cut -d ' ' -f2-`; do umount -f $MNT; done",
		testDirName(stamp),
	))

	// Register to delete top-level directory, last of all
	RegisterCleanupAction(99, fmt.Sprintf(`rm -rf %s`, testDirName(stamp)))

	LogTiming("setup")

	for i, c := range f {
		fmt.Printf("==== GOING FOR %d, %+v ====\n", i, c)
		err = c.Start(t, stamp, i)
		if err != nil {
			return err
		}
	}
	// TODO refactor the following so that each node has one other node on the
	// other cluster as a remote named 'cluster0' or 'cluster1', etc.

	// for each node in each cluster, add remotes for all the other clusters
	// O(n^3)
	pairs := []Pair{}
	for _, c := range f {
		for _, node := range c.GetNodes() {
			for _, otherCluster := range f {
				first := otherCluster.GetNode(0)
				pairs = append(pairs, Pair{
					From:       node,
					To:         first,
					RemoteName: first.ClusterName,
				})
				for i, oNode := range otherCluster.GetNodes() {
					pairs = append(pairs, Pair{
						From:       node,
						To:         oNode,
						RemoteName: fmt.Sprintf("%s_node_%d", first.ClusterName, i),
					})
				}
			}
		}
	}
	for _, pair := range pairs {
		found := false
		for _, remote := range strings.Split(OutputFromRunOnNode(t,
			pair.From.Container, "dm remote"), "\n") {
			if remote == pair.RemoteName {
				found = true
			}
		}
		if !found {
			err := TryUntilSucceeds(
				func() error {
					_, err := docker(
						pair.From.Container,
						fmt.Sprintf(
							"echo %s |dm remote add %s admin@%s:%d",
							pair.To.ApiKey,
							pair.RemoteName,
							pair.To.IP,
							pair.To.Port,
						),
						nil,
					)
					return err
				},
				fmt.Sprintf("adding remote to %s", pair.From.Container),
			)
			if err != nil {
				t.Error(err)
			}
			res := OutputFromRunOnNode(t, pair.From.Container, "dm remote -v")
			if !strings.Contains(res, pair.RemoteName) {
				t.Errorf("can't find %s in %s's remote config", pair.RemoteName, pair.From.ClusterName)
			}
			RunOnNode(t, pair.From.Container, "dm remote switch local")
		}
	}
	fmt.Printf(`
SEARCHABLE HEADER: STARTING TESTS
 ____ _____  _    ____ _____ ___ _   _  ____   _____ _____ ____ _____ ____  
/ ___|_   _|/ \  |  _ \_   _|_ _| \ | |/ ___| |_   _| ____/ ___|_   _/ ___| 
\___ \ | | / _ \ | |_) || |  | ||  \| | |  _    | | |  _| \___ \ | | \___ \ 
 ___) || |/ ___ \|  _ < | |  | || |\  | |_| |   | | | |___ ___) || |  ___) |
|____/ |_/_/   \_\_| \_\|_| |___|_| \_|\____|   |_| |_____|____/ |_| |____/ 
                                                                            
`)
	return nil
}

type Startable interface {
	GetNode(int) Node
	GetNodes() []Node
	AppendNode(Node)
	GetDesiredNodeCount() int
	Start(*testing.T, int64, int) error
	RunArgs(int, int) string
	GetHostIPFromContainer() string
	SetHostIPFromContainer(string)
}

///////////// Kubernetes

func (c *Kubernetes) RunArgs(i, j int) string {
	// try starting Kube clusters without hardcoding any IP addresses
	return ""
}

func (c *Kubernetes) GetNode(i int) Node {
	return c.Nodes[i]
}

func (c *Kubernetes) GetNodes() []Node {
	return c.Nodes
}

func (c *Kubernetes) AppendNode(n Node) {
	c.Nodes = append(c.Nodes, n)
}

func (c *Kubernetes) GetDesiredNodeCount() int {
	return c.DesiredNodeCount
}

func (c *Kubernetes) SetHostIPFromContainer(hostIP string) {
	c.HostIPFromContainer = hostIP
}

func (c *Kubernetes) GetHostIPFromContainer() string {
	return c.HostIPFromContainer
}

func ChangeOperatorNodeSelector(masterNode, nodeSelector string) error {
	st, err := docker(
		masterNode,
		"kubectl get configmap -n dotmesh configuration -o yaml",
		nil,
	)
	if err != nil {
		return err
	}

	re := regexp.MustCompile("nodeSelector: .*\n")
	newYaml := re.ReplaceAllLiteralString(st, "nodeSelector: "+nodeSelector+"\n")

	st, err = docker(
		masterNode,
		"kubectl delete configmap -n dotmesh configuration ; "+
			"kubectl apply -f - -n dotmesh "+
			"<<DOTMESHEOF\n"+newYaml+"\nDOTMESHEOF",
		nil,
	)
	if err != nil {
		return err
	}

	return nil
}

func RestartOperator(t *testing.T, masterNode string) {
	output := OutputFromRunOnNode(t, masterNode, "kubectl get pods -n dotmesh | grep dotmesh-operator | grep Running | cut -f 1 -d ' '")
	podNames := strings.FieldsFunc(output, getFieldsByNewLine)

	if len(podNames) != 1 {
		t.Errorf("RunningOperatorPods = %v. Operator not running or more than one running operator instance detected.", podNames)
	}
	podName := podNames[0]
	RunOnNode(t, masterNode, "kubectl delete pod -n dotmesh "+podName)
	fmt.Printf("Counting operator pods:\n")
	for tries := 1; tries < 10; tries++ {
		output := OutputFromRunOnNode(t, masterNode, "kubectl get pods -n dotmesh | grep dotmesh-operator | grep -v "+podName)
		podsExceptOld := strings.FieldsFunc(output, getFieldsByNewLine)
		running := len(podsExceptOld)
		if running == 1 {
			break
		}

		if tries == 9 {
			t.Error("Couldn't seem to get back to a single operator pod running after restart :-(")
		} else {
			fmt.Printf("%d operator pods running: %#v\n", running, podsExceptOld)
			time.Sleep(5 * time.Second)
		}
	}
}

<<<<<<< HEAD
func getUniqueIpPrefix() string {
=======
func getUniqueIpPrefix() int {
>>>>>>> 9b41fbd1
	ipPrefix := -1
	iteration := 0
	prefixFileName := ""
	for ; iteration < 20; iteration++ {
		ipPrefix = rand.Intn(60) + 20

		prefixFileName = fmt.Sprintf("/tmp/DOTMESH_KUBE_IP.%d", ipPrefix)

		// Attempt atomic creation of the lock file
		fp, err := os.OpenFile(prefixFileName, os.O_CREATE|os.O_EXCL|os.O_WRONLY, 0644)
		if os.IsExist(err) {
			// Is it stale?
			stat, err := os.Stat(prefixFileName)
			if err != nil {
				if os.IsNotExist(err) {
					// Somebody might have deleted it from under us, no problem
				} else {
					panic(err)
				}
			} else {
				age := time.Now().Nanosecond() - stat.ModTime().Nanosecond()
				if age > 3600000000 { // 1 hour in nanoseconds
					os.Remove(prefixFileName) // Deliberately ignore errors, as somebody else might be doing the same thing at the same time
				}
			}
			// Sleep a random interval to avoid thundering herds, then try again, picking a new
			// random number
			time.Sleep(time.Duration(rand.Intn(1000)+500) * time.Millisecond)
			continue
		} else if err != nil {
			panic(err)
		}

		// Success! Write an identifying string (our test dir name) to
		// the file, just for audit reasons.
<<<<<<< HEAD
		fp.Write([]byte(testDirName(stamp)))
=======
		fp.Write([]byte(testDirName(stamp) + "\n"))
>>>>>>> 9b41fbd1
		fp.Close()
		break
	}

	if ipPrefix == -1 {
		panic("Gave up looking for a free IP prefix")
	}
<<<<<<< HEAD

	// Make sure we clear up if the tests finish OK
	RegisterCleanupAction(30, fmt.Sprintf("rm %s", prefixFileName))
	return fmt.Sprintf("10.%d.", ipPrefix)
=======

	// Make sure we clear up if the tests finish OK
	RegisterCleanupAction(30, fmt.Sprintf("rm %s", prefixFileName))

	return ipPrefix
>>>>>>> 9b41fbd1
}

func (c *Kubernetes) Start(t *testing.T, now int64, i int) error {
	if c.DesiredNodeCount == 0 {
		panic("no such thing as a zero-node cluster")
	}

	/*
		images, err := ioutil.ReadFile("../kubernetes/images.txt")
		if err != nil {
			return err
		}
		cache := map[string]string{}
		for _, x := range strings.Split(string(images), "\n") {
			ys := strings.Split(x, " ")
			if len(ys) == 2 {
				cache[ys[0]] = ys[1]
			}
		}
	*/

	/*

		hostname, err := os.Hostname()
		if err != nil {
			return err
		}

		// pre-pull all the container images Kubernetes needs to use, tag them to
		// trick it into not downloading anything.
			finishing := make(chan bool)
			for j := 0; j < c.DesiredNodeCount; j++ {
				go func(j int) {
					// Use the locally build dotmesh server image as the "latest" image in
					// the test containers.
					for _, imageName := range []string{"dotmesh-server", "dotmesh-dynamic-provisioner", "dotmesh-operator", "dind-dynamic-provisioner"} {
						st, err := docker(
							nodeName(now, i, j),
							fmt.Sprintf(
								"docker pull %s.local:80/dotmesh/%s:latest && "+
									"docker tag %s.local:80/dotmesh/%s:latest "+
									"quay.io/dotmesh/%s:latest",
								hostname, imageName,
								hostname, imageName,
								imageName,
							),
							nil)
						if err != nil {
							panic(st)
						}
					}
					finishing <- true
				}(j)
			}
			for j := 0; j < c.DesiredNodeCount; j++ {
				_ = <-finishing
			}
	*/

	logAddr := ""
	if os.Getenv("DISABLE_LOG_AGGREGATION") == "" {
		logAddr = c.GetHostIPFromContainer()
	}

	// Move k8s root dir into /dotmesh-test-pools/<timestamp>/ on every node.

	// This is required for the tests of k8s using PV storage with the
	// DIND provisioner to work; the container mountpoints must be
	// consistent between the actual host and the dind kubelet node, or
	// ZFS will barf on them. Putting the k8s root dir in
	// /dotmesh-test-pools/<timestamp> means the paths are consistent across all
	// containers, as we keep the same filesystem mounted there
	// throughout.
	for j := 0; j < c.DesiredNodeCount; j++ {
		node := nodeName(now, i, j)
		path := fmt.Sprintf("%s/k8s-%s", testDirName(now), node)
		cmd := fmt.Sprintf("sed -i 's!hyperkube kubelet !hyperkube kubelet --root-dir %s !' /lib/systemd/system/kubelet.service && mkdir -p %s && systemctl restart kubelet", path, path)
		_, err := docker(
			node,
			cmd,
			nil,
		)
		if err != nil {
			return err
		}

		// Also: Leave the config file for the dind-flexvolume driver to make it store files for this test run
		// in the /dotmesh-test-pools/<timestamp>/ file

		_, err = docker(
			node,
			fmt.Sprintf("echo %s/dind-flexvolume > /dind-flexvolume-prefix && mkdir -p `cat /dind-flexvolume-prefix`", testDirName(now)),
			nil,
		)
		if err != nil {
			return err
		}
	}

	// Regex the following yamels to refer to the newly pushed dotmesh
	// container image, rather than the latest stable

	err := System("bash", "-c",
		fmt.Sprintf(
			`MASTER=%s
			docker exec $MASTER mkdir /dotmesh-kube-yaml
			for X in ../kubernetes/*.yaml; do docker cp $X $MASTER:/dotmesh-kube-yaml/; done
			docker exec $MASTER sed -i 's/quay.io\/dotmesh\/dotmesh-operator:DOCKER_TAG/%s/' /dotmesh-kube-yaml/dotmesh.yaml
			docker exec $MASTER sed -i 's/quay.io\/dotmesh\/dotmesh-dynamic-provisioner:DOCKER_TAG/%s/' /dotmesh-kube-yaml/dotmesh.yaml
			docker exec $MASTER sed -i 's/size: 3/size: 1/' /dotmesh-kube-yaml/dotmesh-etcd-cluster.yaml
			`,
			nodeName(now, i, 0),
			strings.Replace(LocalImage("dotmesh-operator"), "/", "\\/", -1),
			strings.Replace(LocalImage("dotmesh-dynamic-provisioner"), "/", "\\/", -1),
		),
	)
	if err != nil {
		return err
	}

	// Set up routing between nodes, similar to how kubeadm-dind-cluster does it.

	fmt.Printf("Setting up bridge networking between nodes...\n")
	fmt.Printf("============================================================\n")

	for j := 0; j < c.DesiredNodeCount; j++ {
		for k := 0; k < c.DesiredNodeCount; k++ {
			if j == k {
				continue
			}
			gw := OutputFromRunOnNode(t, c.Nodes[k].Container,
				"ip addr show eth0 | grep -w inet | awk '{ print $2 }' | sed 's,/.*,,'",
			)

			// debuggering
			routes := OutputFromRunOnNode(t, c.Nodes[j].Container, "ip route")
			fmt.Printf("Routes on %s: %s\n", c.Nodes[j].Container, routes)
			podIpPrefix := OutputFromRunOnNode(t, c.Nodes[j].Container, "cat /POD_IP_PREFIX")
			fmt.Printf("POD_IP_PREFIX on %s: %s\n", c.Nodes[j].Container, podIpPrefix)

			cmd := fmt.Sprintf("ip route add $(cat /POD_IP_PREFIX)%d.0/24 via %s", k+11, gw)
			fmt.Printf("ON %s, RUN %s\n", c.Nodes[j].Container, cmd)
			RunOnNode(t, c.Nodes[j].Container, cmd)
		}
	}
	fmt.Printf("============================================================\n")

	fmt.Println("Yamls are wrangled, preparing to kubeadm init...")

	st, err := docker(
		nodeName(now, i, 0),
		"touch /dind/flexvolume_driver && "+
			"systemctl start kubelet && "+
			"wrapkubeadm init --ignore-preflight-errors=all && "+
			"mkdir /root/.kube && cp /etc/kubernetes/admin.conf /root/.kube/config && "+
			// Make kube-dns faster; trick copied from dind-cluster-v1.7.sh
			"kubectl get deployment kube-dns -n kube-system -o json | jq '.spec.template.spec.containers[0].readinessProbe.initialDelaySeconds = 3|.spec.template.spec.containers[0].readinessProbe.periodSeconds = 3' | kubectl apply --force -f -",
		nil,
	)
	if err != nil {
		return err
	}

	fmt.Println("kubeadm init is done, preparing to join...")

	lines := strings.Split(st, "\n")

	joinArgs := func(lines []string) string {
		for _, line := range lines {
			shrap := strings.Fields(line)
			if len(shrap) > 3 {
				// line will look like:
				//     kubeadm join --token c06d9b.57ef131db5c0e0e5 10.192.0.2:6443
				if shrap[0] == "kubeadm" && shrap[1] == "join" {
					return strings.Join(shrap[2:], " ")
				}
			}
		}
		return ""
	}(lines)

	fmt.Printf("JOIN URL: %s\n", joinArgs)

	clusterName := fmt.Sprintf("cluster_%d", i)

	for j := 1; j < c.DesiredNodeCount; j++ {
		// if c.Nodes is 3, this iterates over 1 and 2 (0 was the init'd
		// node).
		_, err = docker(nodeName(now, i, j), fmt.Sprintf(
			"touch /dind/flexvolume_driver && "+
				"systemctl start kubelet && "+
				"wrapkubeadm join --ignore-preflight-errors=all %s",
			joinArgs,
		), nil)
		if err != nil {
			return err
		}
		LogTiming("join_" + poolId(now, i, j))
	}

	// Wait until all nodes are Ready, or the next step will fail.
	for try := 0; try < 10; try++ {
		st, err = docker(nodeName(now, i, 0), fmt.Sprintf(
			"kubectl get no | grep ' Ready ' | wc -l",
		), nil)
		if err != nil {
			return err
		}
		if st == fmt.Sprintf("%d\n", c.DesiredNodeCount) {
			break
		} else {
			fmt.Printf("Nodes ready: %s", st)
			time.Sleep(10 * time.Second)
		}
	}

	// Set node labels, for testing the operator.
	// Node N should have labels "clusterSize-X=yes" for X in N..(max-1)
	// so we can limit a pod to "clusterSize-5=yes" to make it only run on 5 nodes.
	time.Sleep(5 * time.Second) // Sleep to let kubelets all get started properly
	for j := 0; j < c.DesiredNodeCount; j++ {
		for k := j; k < c.DesiredNodeCount; k++ {
			_, err = docker(nodeName(now, i, 0), fmt.Sprintf(
				"kubectl label nodes %s clusterSize-%d=yes",
				nodeName(now, i, j),
				k+1,
			), nil)
			if err != nil {
				return err
			}
		}
	}

	// now install dotmesh yaml (setting initial admin pw)

	st, err = docker(
		nodeName(now, i, 0),
		"echo '#### CREATING DOTMESH CONFIGURATION' && "+
			"kubectl create namespace dotmesh && "+
			"echo -n 'secret123' > dotmesh-admin-password.txt && "+
			"echo -n 'FAKEAPIKEY' > dotmesh-api-key.txt && "+
			"kubectl create secret generic dotmesh "+
			"    --from-file=./dotmesh-admin-password.txt --from-file=./dotmesh-api-key.txt -n dotmesh && "+
			"rm dotmesh-admin-password.txt && "+
			"rm dotmesh-api-key.txt",
		nil,
	)
	if err != nil {
		return err
	}

	zfsVersionOverride := ""

	if kzv := os.Getenv("KERNEL_ZFS_VERSION"); kzv != "" {
		zfsVersionOverride = "--from-literal=kernel.zfsVersion=" + kzv + " "
	}

	st, err = docker(
		nodeName(now, i, 0),
		fmt.Sprintf(
			"kubectl create configmap -n dotmesh configuration "+
				"--from-literal=upgradesUrl= "+
				"'--from-literal=poolNamePrefix=#HOSTNAME#-' "+
				"'--from-literal=local.poolLocation=%s' "+
				"--from-literal=logAddress=%s "+
				"--from-literal=storageMode=%s "+
				"--from-literal=pvcPerNode.storageClass=dind-pv "+
				zfsVersionOverride+
				"--from-literal=nodeSelector=clusterSize-%d=yes", // This needs to be in here so it can be replaced with sed
			filepath.Join(testDirName(now), "wd-#HOSTNAME#"),
			logAddr,
			c.StorageMode,
			c.DesiredNodeCount,
		),
		nil,
	)

	RegisterCleanupAction(50, fmt.Sprintf(
		"for POOL in `zpool list -H | cut -f 1 | grep %d`; do zpool destroy -f $POOL; done",
		stamp,
	))

	if err != nil {
		return err
	}

	if c.DindStorage { // Release the DIND provisioner!!!

		// Install the dind-flexvolume driver on all nodes (test tooling to
		// simulate cloud PVs).
		for j := 0; j < c.DesiredNodeCount; j++ {
			nodeName := nodeName(now, i, j)
			getFlexCommand := fmt.Sprintf(`
			export NODE=%s
			docker exec -i $NODE mkdir -p \
				/usr/libexec/kubernetes/kubelet-plugins/volume/exec/dotmesh.io~dind &&
			docker cp ../target/dind-flexvolume \
				$NODE:/usr/libexec/kubernetes/kubelet-plugins/volume/exec/dotmesh.io~dind/dind &&
			docker exec -i $NODE systemctl restart kubelet
			`,
				// Restarting the kubelet (line above) shouldn't be
				// necessary, but in this case for some reason it seems to be
				// necessary to make the flexvolume plugin be seen on all
				// nodes :-(
				nodeName,
			)
			err = System("bash", "-c", getFlexCommand)
			if err != nil {
				return err
			}
		}

		st, err = docker(
			nodeName(now, i, 0),
			fmt.Sprintf(
				"cat > /dotmesh-kube-yaml/dind-provisioner.yaml <<END\n"+
					"apiVersion: apps/v1\n"+
					"kind: Deployment\n"+
					"metadata:\n"+
					"  name: dind-dynamic-provisioner\n"+
					"  namespace: dotmesh\n"+
					"  labels:\n"+
					"    app: dind-dynamic-provisioner\n"+
					"spec:\n"+
					"  replicas: 1\n"+
					"  selector:\n"+
					"    matchLabels:\n"+
					"      app: dind-dynamic-provisioner\n"+
					"  template:\n"+
					"    metadata:\n"+
					"      labels:\n"+
					"        app: dind-dynamic-provisioner\n"+
					"    spec:\n"+
					"      containers:\n"+
					"      - name: dind-dynamic-provisioner\n"+
					"        image: %s\n"+
					"        imagePullPolicy: \"IfNotPresent\"\n"+
					"END\n",
				LocalImage("dind-dynamic-provisioner")),
			nil)
		if err != nil {
			return err
		}

		st, err = docker(
			nodeName(now, i, 0),
			fmt.Sprintf(
				"cat > /dotmesh-kube-yaml/dind-storageclass.yaml <<END\n"+
					"apiVersion: storage.k8s.io/v1\n"+
					"kind: StorageClass\n"+
					"metadata:\n"+
					"  name: dind-pv\n"+
					"provisioner: dotmesh/dind-dynamic-provisioner\n"+
					"END"),
			nil)
		if err != nil {
			return err
		}

		st, err = docker(
			nodeName(now, i, 0),
			fmt.Sprintf("kubectl apply -f /dotmesh-kube-yaml/dind-provisioner.yaml && kubectl apply -f /dotmesh-kube-yaml/dind-storageclass.yaml"),
			nil)
		if err != nil {
			return err
		}
	}

	crashloopMax := 2
	st, err = docker(
		nodeName(now, i, 0),
		// install etcd operator on the cluster
		"echo '#### STARTING ETCD OPERATOR' && "+
			"kubectl apply -f /dotmesh-kube-yaml/etcd-operator-clusterrole.yaml && "+
			"kubectl apply -f /dotmesh-kube-yaml/etcd-operator-dep.yaml && "+
			// install dotmesh once on the master (retry because etcd operator
			// needs to initialize)
			"sleep 1 && "+
			"echo '#### STARTING ETCD' && "+
			"while ! kubectl apply -f /dotmesh-kube-yaml/dotmesh-etcd-cluster.yaml; do sleep 2; "+KUBE_DEBUG_CMD+"; done",
		DEBUG_ENV,
	)
	if err != nil {
		return err
	}

	fmt.Printf("Waiting for etcd...\n")
	etcdIteration := 0
	crashlooping := 0
	for ; ; etcdIteration++ {
		resp := OutputFromRunOnNode(t, c.Nodes[0].Container, "kubectl describe etcd dotmesh-etcd-cluster -n dotmesh | grep Type:")
		if err != nil {
			return err
		}
		if strings.Contains(resp, "Available") {
			fmt.Printf("etcd is up!\n")
			break
		}
		if etcdIteration > 20 {
			log.Printf("Gave up waiting for etcd after %d retries, giving up.\n", etcdIteration)
			return fmt.Errorf("Gave up waiting for etcd cluster to be ready after %d retries", etcdIteration)
		}

		fmt.Printf("etcd is not up... %#v\n", resp)
		time.Sleep(time.Second * 2)
		st, err = docker(
			nodeName(now, i, 0),
			KUBE_DEBUG_CMD,
			nil,
		)
		if err != nil {
			return err
		}
		st, debugErr := docker(
			nodeName(now, i, 0),
			checkCrashLoopCmd,
			DEBUG_ENV,
		)
		if debugErr != nil {
			if crashlooping < crashloopMax {
				log.Printf("Some pods - %s - are crashlooping. Will retry %d times then quit.", st, crashloopMax)
				crashlooping++
			} else {
				return debugErr
			}
		}
	}
	fmt.Printf("RETRIES: etcd started after %d tries\n", etcdIteration)

	st, err = docker(
		nodeName(now, i, 0),
		"echo '#### STARTING DOTMESH' && "+
			"kubectl apply -f /dotmesh-kube-yaml/dotmesh.yaml",
		DEBUG_ENV,
	)
	if err != nil {
		return err
	}

	// For each node, wait until we can talk to dm from that node before
	// proceeding.
	for j := 0; j < c.DesiredNodeCount; j++ {
		nn := nodeName(now, i, j)
		crashlooping := 0
		err := TryUntilSucceeds(func() error {
			// Check that the docker volume plugin socket works
			st, err = RunOnNodeErr(
				nn,
				`curl -X POST --unix-socket /usr/libexec/kubernetes/kubelet-plugins/volume/exec/dotmesh.io~dm/dm.sock -H "Content-Type: application/json" http://socket/rpc --data-binary "{\"jsonrpc\":\"2.0\",\"method\":\"DotmeshRPC.Ping\",\"params\":{},\"id\":1}"`,
			)

			if err == nil && strings.Contains(st, `{"jsonrpc":"2.0","result":true,"id":1}`) {
				log.Printf("Probed API socket on cluster %d node %d: %s", i, j, st)
			} else {
				log.Printf("Failed to probe API socket on cluster %d node %d: %s / %#v", i, j, st, err)
				st, debugErr := docker(
					nodeName(now, i, 0),
					KUBE_DEBUG_CMD,
					DEBUG_ENV,
				)
				if debugErr != nil {
					log.Printf("Error debugging kubectl status:  %v, %s", debugErr, st)
					return debugErr
				}
				st, debugErr = docker(
					nodeName(now, i, 0),
					checkCrashLoopCmd,
					DEBUG_ENV,
				)
				if debugErr != nil {
					if crashlooping < crashloopMax {
						log.Printf("Some pods - %s - are crashlooping. Will retry %d times then quit.", st, crashloopMax)
						crashlooping++
					} else {
						return debugErr
					}
				}
				if c.DindStorage {
					// Is the DIND provisioner not working?

					// If we see "list of unmounted volumes=[backend-pv]"
					// appearing in the dotmesh server pod status, this is
					// often the problem.

					st, err = docker(
						nn,
						fmt.Sprintf(
							"echo DIND FLEXVOLUME STATUS ON %s:\nls -l /usr/libexec/kubernetes/kubelet-plugins/volume/exec/dotmesh.io~dind/dind\ntail -n 50 /var/log/dotmesh-dind-flexvolume.log\n",
							nn,
						),
						nil,
					)

					if err == nil {
						log.Printf("DIND status:\n%s\n", st)
					} else {
						log.Printf("Error getting DIND status: %#v\n", err)
					}
				}

				time.Sleep(time.Second * 2)
				return fmt.Errorf("Failed to API socket plugin on cluster %d node %d: %s", i, j, st)
			}

			return nil
		}, fmt.Sprintf("checking dotmesh is running on %s", nn))
		if err != nil {
			return err
		}
	}

	// Add the nodes at the end, because NodeFromNodeName expects dotmesh
	// config to be set up.
	for j := 0; j < c.DesiredNodeCount; j++ {
		dotmeshIteration := 0
		for ; ; dotmeshIteration++ {
			// This will succeed as soon as ANY node is ready, as k8s will route
			// access to 127.0.0.1:32607 to any "ready" dotmesh server pod.
			log.Printf("Attempting to add dm remote on cluster %d node %d", i, j)
			st, err = docker(
				nodeName(now, i, j),
				"echo FAKEAPIKEY | dm remote add local admin@127.0.0.1",
				nil,
			)

			if err != nil {
				if dotmeshIteration > 20 {
					log.Printf("Gave up adding remotes after %d retries, giving up: %v\n", dotmeshIteration, err)
					return err
				}
				time.Sleep(time.Second * 2)
			} else {
				break
			}
		}
		log.Printf("RETRIES: dotmesh started on cluster %d node %d after %d tries\n", i, j, dotmeshIteration)
		c.Nodes[j] = NodeFromNodeName(t, now, i, j, clusterName)
	}

	return nil
}

///////////// Cluster (plain Dotmesh cluster, no orchestrator)

func (c *Cluster) RunArgs(i, j int) string {
	// No special args required for dind with plain Dotmesh.
	return ""
}

func (c *Cluster) GetNode(i int) Node {
	return c.Nodes[i]
}

func (c *Cluster) GetNodes() []Node {
	return c.Nodes
}

func (c *Cluster) AppendNode(n Node) {
	c.Nodes = append(c.Nodes, n)
}

func (c *Cluster) GetDesiredNodeCount() int {
	return c.DesiredNodeCount
}

func (c *Cluster) SetHostIPFromContainer(hostIP string) {
	c.HostIPFromContainer = hostIP
}

func (c *Cluster) GetHostIPFromContainer() string {
	return c.HostIPFromContainer
}

func (c *Cluster) Start(t *testing.T, now int64, i int) error {
	// init the first node in the cluster, join the rest
	if c.DesiredNodeCount == 0 {
		panic("no such thing as a zero-node cluster")
	}

	dmInitCommand := "EXTRA_HOST_COMMANDS='echo Testing EXTRA_HOST_COMMANDS' dm cluster init " + c.localImageArgs() +
		" --use-pool-dir " +
		filepath.Join(testDirName(now), fmt.Sprintf("wd-%d-0", i)) +
		" --use-pool-name " + poolId(now, i, 0) +
		" --dotmesh-upgrades-url ''" +
		" --port " + strconv.Itoa(c.Port)

	if kzv := os.Getenv("KERNEL_ZFS_VERSION"); kzv != "" {
		dmInitCommand = dmInitCommand + " --zfs " + kzv
	}

	dmInitCommand = dmInitCommand + c.ClusterArgs

	RegisterCleanupAction(50, fmt.Sprintf(
		"zpool destroy -f %s",
		poolId(now, i, 0),
	))

	fmt.Printf("running dm cluster init with following command: %s\n", dmInitCommand)

	env := c.Env
	env["DEBUG_MODE"] = "1"

	st, err := docker(
		nodeName(now, i, 0), dmInitCommand, env)

	if err != nil {
		return err
	}
	clusterName := fmt.Sprintf("cluster_%d", i)
	c.Nodes[0] = NodeFromNodeName(t, now, i, 0, clusterName)
	fmt.Printf("(just added) Here are my nodes: %+v\n", c.Nodes)

	lines := strings.Split(st, "\n")
	joinUrl := func(lines []string) string {
		for _, line := range lines {
			shrap := strings.Fields(line)
			if len(shrap) > 3 {
				if shrap[0] == "dm" && shrap[1] == "cluster" && shrap[2] == "join" {
					return shrap[3]
				}
			}
		}
		return ""
	}(lines)
	if joinUrl == "" {
		return fmt.Errorf("unable to find join url in 'dm cluster init' output")
	}
	LogTiming("init_" + poolId(now, i, 0))
	for j := 1; j < c.DesiredNodeCount; j++ {
		// if c.Nodes is 3, this iterates over 1 and 2 (0 was the init'd
		// node).

		dmJoinCommand := fmt.Sprintf(
			"dm cluster join %s %s %s",
			c.localImageArgs()+" --use-pool-dir "+filepath.Join(testDirName(now), fmt.Sprintf("wd-%d-%d", i, j))+" ",
			joinUrl,
			" --use-pool-name "+poolId(now, i, j),
		)

		RegisterCleanupAction(50, fmt.Sprintf(
			"zpool destroy -f %s",
			poolId(now, i, j),
		))

		if kzv := os.Getenv("KERNEL_ZFS_VERSION"); kzv != "" {
			dmJoinCommand = dmJoinCommand + " --zfs " + kzv
		}

		dmJoinCommand = dmJoinCommand + c.ClusterArgs

		_, err = docker(nodeName(now, i, j), dmJoinCommand, env)
		if err != nil {
			return err
		}
		c.Nodes[j] = NodeFromNodeName(t, now, i, j, clusterName)

		LogTiming("join_" + poolId(now, i, j))
	}
	return nil
}

func CreateDockerNetwork(t *testing.T, node string) {
	fmt.Printf("Creating Docker network on %s", node)
	RunOnNode(t, node, fmt.Sprintf(`
		docker network create dotmesh-dev  &>/dev/null || true
	`))
	RunOnNode(t, node, fmt.Sprintf(`
		docker network connect dotmesh-dev dotmesh-server-inner
	`))
}

type UserLogin struct {
	Email    string
	Username string
	Password string
}

var uniqUserNumber int

func UniqLogin() UserLogin {
	uniqUserNumber++
	return UserLogin{
		Email:    fmt.Sprintf("test%d@test.com", uniqUserNumber),
		Username: fmt.Sprintf("test%d", uniqUserNumber),
		Password: "test",
	}
}

func RegisterUser(node Node, username, email, password string) error {
	fmt.Printf("Registering test user %s on node %s\n", username, node.IP)

	var safeUser struct {
		Id          string
		Name        string
		Email       string
		EmailHash   string
		CustomerId  string
		CurrentPlan string
	}

	err := DoRPC(node.IP, "admin", node.ApiKey,
		"DotmeshRPC.RegisterNewUser",
		struct {
			Name, Email, Password string
		}{
			Name:     username,
			Email:    email,
			Password: password,
		},
		&safeUser)
	if err != nil {
		return err
	}
	return nil
}

func DoRPC(hostname, user, apiKey, method string, args interface{}, result interface{}) error {
	url := fmt.Sprintf("http://%s:32607/rpc", hostname)
	message, err := json2.EncodeClientRequest(method, args)
	if err != nil {
		return err
	}
	req, err := http.NewRequest("POST", url, bytes.NewBuffer(message))
	if err != nil {
		return err
	}

	req.Header.Set("Content-Type", "application/json")
	req.SetBasicAuth(user, apiKey)
	client := new(http.Client)

	resp, err := client.Do(req)

	if err != nil {
		fmt.Printf("Test RPC FAIL: %+v -> %s -> %+v\n", args, method, err)
		return err
	}

	defer resp.Body.Close()
	b, err := ioutil.ReadAll(resp.Body)
	if err != nil {
		fmt.Printf("Test RPC FAIL: %+v -> %s -> %+v\n", args, method, err)
		return fmt.Errorf("Error reading body: %s", err)
	}
	err = json2.DecodeClientResponse(bytes.NewBuffer(b), &result)
	if err != nil {
		fmt.Printf("Test RPC FAIL: %+v -> %s -> %+v / %+v\n", args, method, string(b), err)
		return fmt.Errorf("Couldn't decode response '%s': %s", string(b), err)
	}
	fmt.Printf("Test RPC: %+v -> %s -> %+v\n", args, method, result)
	return nil
}

func DoSetDebugFlag(hostname, user, apikey, flag, value string) (string, error) {
	var result string

	fmt.Printf("Attempting to DoSetDebugFlag: %v %v %v %v %v\n", hostname, user, apikey, flag, value)

	err := DoRPC(hostname, user, apikey,
		"DotmeshRPC.SetDebugFlag",
		struct {
			FlagName  string
			FlagValue string
		}{
			FlagName:  flag,
			FlagValue: value,
		},
		&result)

	if err != nil {
		return "", err
	}

	return result, nil
}

func DoAddCollaborator(hostname, user, apikey, namespace, volume, collaborator string) error {
	// FIXME: Duplicated types, see issue #44
	type VolumeName struct {
		Namespace string
		Name      string
	}

	var volumes map[string]map[string]struct {
		Id             string
		Name           VolumeName
		Clone          string
		Master         string
		SizeBytes      int64
		DirtyBytes     int64
		CommitCount    int64
		ServerStatuses map[string]string // serverId => status
	}

	err := DoRPC(hostname, user, apikey,
		"DotmeshRPC.List",
		struct {
		}{},
		&volumes)
	if err != nil {
		return err
	}

	volumeID := volumes[namespace][volume].Id

	var result bool
	err = DoRPC(hostname, user, apikey,
		"DotmeshRPC.AddCollaborator",
		struct {
			MasterBranchID, Collaborator string
		}{
			MasterBranchID: volumeID,
			Collaborator:   collaborator,
		},
		&result)
	if err != nil {
		return err
	}
	if !result {
		return fmt.Errorf("AddCollaborator failed without an error")
	}
	return nil
}<|MERGE_RESOLUTION|>--- conflicted
+++ resolved
@@ -264,11 +264,7 @@
 		if [ $(mount |grep "/tmpfs " |wc -l) -eq 0 ]; then
 		        mkdir -p /tmpfs && mount -t tmpfs -o size=4g tmpfs /tmpfs
 		fi
-<<<<<<< HEAD
-      # Attempt to mitigate https://github.com/kinvolk/kube-spawn/issues/14#issuecomment-293207134
-=======
 		# Attempt to mitigate https://github.com/kinvolk/kube-spawn/issues/14#issuecomment-293207134
->>>>>>> 9b41fbd1
 		echo 131072 > /sys/module/nf_conntrack/parameters/hashsize || true
 	`, testDirName(stamp)))
 	if err != nil {
@@ -410,15 +406,10 @@
 					fi
 					(cd %s
 						EXTRA_DOCKER_ARGS="-v /dotmesh-test-pools:/dotmesh-test-pools:rshared -v /var/run/docker.sock:/hostdocker.sock %s " \
-<<<<<<< HEAD
-						DIND_LABEL="%s" \
-						POD_NETWORK_CIDR="%s0.0/24" \
-=======
 						DIND_SUBNET="192.168.%d.0" \
 						DIND_SUBNET_SIZE="24" \
 						DIND_LABEL="%s" \
 						POD_NETWORK_CIDR="10.%d.0.0/16" \
->>>>>>> 9b41fbd1
 						CNI_PLUGIN=bridge %s run $NODE "%s" %d)
 					sleep 1
 					echo "About to run docker exec on $NODE"
@@ -451,13 +442,6 @@
 						'
 					fi
 					`, node, runScriptDir, mountDockerAuth,
-<<<<<<< HEAD
-						// Set DIND_LABEL to the cluster, but not the node
-						// name.  This is so that different clusters end up on
-						// different docker networks, and don't end up on
-						// overlapping (identical) service VIP ranges.
-						fmt.Sprintf("cluster-%d-%d", stamp, i),
-=======
 						// clusterIpPrefix is used here to generate a
 						// 192.168.x.0/24 DIND_SUBNET
 						clusterIpPrefix,
@@ -469,17 +453,10 @@
 						fmt.Sprintf("dotmesh-cluster-ip-range-%d", clusterIpPrefix),
 						// clusterIpPrefix is used here to generate a
 						// 10.x.0.0/16 overall POD_NETWORK_CIDR
->>>>>>> 9b41fbd1
 						clusterIpPrefix,
 						dindClusterScriptName, c.RunArgs(i, j),
 						// See also "k+11" elsewhere - this is the per-node pod
 						// network subnet, passed as the third argument to
-<<<<<<< HEAD
-						// dind::run in dind-cluster-patched.sh
-						j+11,
-						HOST_IP_FROM_CONTAINER, clusterIpPrefix, hostname,
-						HOST_IP_FROM_CONTAINER, clusterIpPrefix, hostname),
-=======
 						// dind::run in dind-cluster-patched.sh.
 						// This transforms the 10.x.0.0/16 POD_NETWORK_CIDR
 						// above into a 10.x.j+11.0/24 pod network sub-range
@@ -487,7 +464,6 @@
 						j+11,
 						c.GetHostIPFromContainer(), clusterIpPrefix, hostname,
 						c.GetHostIPFromContainer(), clusterIpPrefix, hostname),
->>>>>>> 9b41fbd1
 					)
 				},
 				fmt.Sprintf("starting container %s", node),
@@ -1458,11 +1434,7 @@
 	}
 }
 
-<<<<<<< HEAD
-func getUniqueIpPrefix() string {
-=======
 func getUniqueIpPrefix() int {
->>>>>>> 9b41fbd1
 	ipPrefix := -1
 	iteration := 0
 	prefixFileName := ""
@@ -1498,11 +1470,7 @@
 
 		// Success! Write an identifying string (our test dir name) to
 		// the file, just for audit reasons.
-<<<<<<< HEAD
-		fp.Write([]byte(testDirName(stamp)))
-=======
 		fp.Write([]byte(testDirName(stamp) + "\n"))
->>>>>>> 9b41fbd1
 		fp.Close()
 		break
 	}
@@ -1510,18 +1478,11 @@
 	if ipPrefix == -1 {
 		panic("Gave up looking for a free IP prefix")
 	}
-<<<<<<< HEAD
 
 	// Make sure we clear up if the tests finish OK
 	RegisterCleanupAction(30, fmt.Sprintf("rm %s", prefixFileName))
-	return fmt.Sprintf("10.%d.", ipPrefix)
-=======
-
-	// Make sure we clear up if the tests finish OK
-	RegisterCleanupAction(30, fmt.Sprintf("rm %s", prefixFileName))
 
 	return ipPrefix
->>>>>>> 9b41fbd1
 }
 
 func (c *Kubernetes) Start(t *testing.T, now int64, i int) error {
