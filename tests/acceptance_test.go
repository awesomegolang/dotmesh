package main

import (
	"context"
	"fmt"
	"io/ioutil"
	"math/rand"
	"net/http"
	"os"
	"regexp"
	"strconv"
	"strings"
	"testing"
	"time"

	"github.com/dotmesh-io/citools"

	natsServer "github.com/nats-io/gnatsd/server"
	natsTest "github.com/nats-io/gnatsd/test"
	nats "github.com/nats-io/go-nats"
)

/*

Take a look at docs/dev-commands.md to see how to run these tests.

*/

func TestMain(m *testing.M) {
	citools.InitialCleanup()
	retCode := m.Run()
	citools.FinalCleanup(retCode)
	os.Exit(retCode)
}

func TestDefaultDot(t *testing.T) {
	// Test default dot select on a totally fresh cluster
	citools.TeardownFinishedTestRuns()

	f := citools.Federation{citools.NewCluster(1)}
	defer citools.TestMarkForCleanup(f)
	citools.AddFuncToCleanups(func() { citools.TestMarkForCleanup(f) })

	citools.StartTiming()
	err := f.Start(t)
	if err != nil {
		t.Fatalf("failed to start cluster, error: %s", err)
	}
	node1 := f[0].GetNode(0).Container

	// These test MUST BE RUN ON A CLUSTER WITH NO DOTS.
	// Ensure that any other test in this suite deletes all its dots at the end.

	t.Run("DefaultDotSwitch", func(t *testing.T) {
		fsname := citools.UniqName()

		citools.RunOnNode(t, node1, citools.DockerRun(fsname)+" touch /foo/HELLO")

		// This would fail if we didn't pick up a default dot when there's only one
		citools.RunOnNode(t, node1, "dm commit -m 'Commit without selecting a dot first'")

		// Clean up
		checkTestContainerExits(t, node1)
		citools.RunOnNode(t, node1, "dm dot delete -f "+fsname)
	})

	// Embarrassingly, the combination of the above and below tests
	// together test that Configuration.DeleteStateForVolume correctly
	// cleans up the dot name from DefaultDotSwitch sothat
	// NoDefaultDotError runs successfully (otherwise, volume_1) is
	// still selected so we have a default, even if it doesn't exist.

	// We *could* write an explicit test for this case, but it's
	// probably not worth it as it *is* tested here.

	// But only due to the interaction between two tests. So I'm
	// documenting this nastiness.

	t.Run("NoDefaultDotError", func(t *testing.T) {
		fsname1 := citools.UniqName()
		fsname2 := citools.UniqName()

		citools.RunOnNode(t, node1, citools.DockerRun(fsname1)+" touch /foo/HELLO")
		citools.RunOnNode(t, node1, citools.DockerRun(fsname2)+" touch /foo/HELLO")

		// This should fail if we didn't pick up a default dot when there's only one
		st := citools.OutputFromRunOnNode(t, node1, "if dm commit -m 'Commit without selecting a dot first'; then false; else true; fi")

		if !strings.Contains(st, "No current dot is selected") {
			t.Error(fmt.Sprintf("We didn't get an error when a default dot couldn't be found: %+v", st))
		}

		// Clean up
		checkTestContainerExits(t, node1)
		citools.RunOnNode(t, node1, "dm dot delete -f "+fsname1)
		citools.RunOnNode(t, node1, "dm dot delete -f "+fsname2)
	})
}

func TestRecoverFromUnmountedDotOnMaster(t *testing.T) {
	// single node tests
	citools.TeardownFinishedTestRuns()

	f := citools.Federation{citools.NewCluster(1)}
	defer citools.TestMarkForCleanup(f)
	citools.AddFuncToCleanups(func() { citools.TestMarkForCleanup(f) })

	citools.StartTiming()
	err := f.Start(t)
	if err != nil {
		t.Fatalf("failed to start cluster, error: %s", err)
	}
	node1 := f[0].GetNode(0).Container

	assertMountState := func(t *testing.T, fsId string, desiredMountState bool) string {
		var mountpoint string
		err := citools.TryUntilSucceeds(func() error {
			st := citools.OutputFromRunOnNode(t, node1, "docker exec -t dotmesh-server-inner mount")
			if desiredMountState == true {
				if !strings.Contains(st, fsId) {
					return fmt.Errorf("%s not mounted", fsId)
				} else {
					fmt.Printf("%s is mounted!!! yay\n", fsId)
					for _, line := range strings.Split(st, "\n") {
						if strings.Contains(line, fsId) {
							shrapnel := strings.Split(line, " ")
							mountpoint = shrapnel[2]
						}
					}
				}
			} else {
				if strings.Contains(st, fsId) {
					return fmt.Errorf("%s mounted", fsId)
				} else {
					fmt.Printf("%s is not mounted!!! yay\n", fsId)
				}
			}
			return nil
		}, fmt.Sprintf("checking for %s to be mounted", fsId))
		if err != nil {
			t.Error(err)
		}
		return mountpoint
	}

	t.Run("FilesystemRemountedOnRestart", func(t *testing.T) {
		fsname := citools.UniqName()
		citools.RunOnNode(t, node1, "dm init "+fsname)
		resp := citools.OutputFromRunOnNode(t, node1, "dm list")
		if !strings.Contains(resp, fsname) {
			t.Error("unable to find volume name in ouput")
		}

		fsId := strings.TrimSpace(
			citools.OutputFromRunOnNode(t, node1, "dm dot show -H | grep masterBranchId | cut -f 2"),
		)
		//zfsPath := strings.Replace(node1, "cluster", "testpool", -1) + "/dmfs/" + fsId

		// wait for filesystem to be mounted (assert that it becomes mounted)
		mountpoint := assertMountState(t, fsId, true)

		// unmount the filesystem and assert that it's no longer mounted
		citools.RunOnNode(t, node1,
			"docker exec -t dotmesh-server-inner umount "+mountpoint,
		)
		assertMountState(t, fsId, false)

		// restart dotmesh, and wait for it to come back
		stopContainers(t, node1)
		startContainers(t, node1)

		// assert that dotmesh has re-mounted the filesystem
		assertMountState(t, fsId, true)

	})

	t.Run("RecoverFromUnmountedDotOnMaster", func(t *testing.T) {
		fsname := citools.UniqName()
		citools.RunOnNode(t, node1, "dm init "+fsname)
		resp := citools.OutputFromRunOnNode(t, node1, "dm list")
		if !strings.Contains(resp, fsname) {
			t.Error("unable to find volume name in ouput")
		}

		fsId := strings.TrimSpace(
			citools.OutputFromRunOnNode(t, node1, "dm dot show -H | grep masterBranchId | cut -f 2"),
		)
		//zfsPath := strings.Replace(node1, "cluster", "testpool", -1) + "/dmfs/" + fsId

		// wait for filesystem to be mounted (assert that it becomes mounted)
		mountpoint := assertMountState(t, fsId, true)

		// unmount the filesystem and assert that it's no longer mounted
		citools.RunOnNode(t, node1,
			"docker exec -t dotmesh-server-inner umount "+mountpoint,
		)
		assertMountState(t, fsId, false)

		// TODO: inject a fault into dotmesh which causes it to go back into
		// discoveringState for this fsMachine and get wedged in inactiveState
		// even though mastersCache says it should be active. send it a 'move'
		// request, and observe that rather than going into an infinite loop,
		// it self-corrects, checks mastersCache and goes back into active (and
		// remounts the filesystem)
		_, err := citools.DoSetDebugFlag(
			f[0].GetNode(0).IP,
			"admin",
			f[0].GetNode(0).ApiKey,
			"ForceStateMachineToDiscovering",
			fsId,
		)
		if err != nil {
			t.Error(err)
		}

		// assert that dotmesh has re-mounted the filesystem
		assertMountState(t, fsId, true)

	})
}

func TestPubSub(t *testing.T) {

	// TODO: refactor test, need to start Dotmesh server with NATS environment variables
	t.Skip()

	// single node tests
	citools.TeardownFinishedTestRuns()

	f := citools.Federation{citools.NewCluster(1)}
	defer citools.TestMarkForCleanup(f)
	citools.AddFuncToCleanups(func() { citools.TestMarkForCleanup(f) })

	citools.StartTiming()
	err := f.Start(t)
	if err != nil {
		t.Fatalf("failed to start cluster, error: %s", err)
	}
	node1 := f[0].GetNode(0).Container

	natsIP, err := citools.FindAHostIP()
	if err != nil {
		t.Errorf("failed to find host ip")
	}

	// Random port, to try and avoid clashing with concurrent test runs
	natsPort := 30000 + rand.Intn(1000)

	// Random username and password picked, just in case third parties find our open port
	natsUsername := fmt.Sprintf("%d", rand.Int31())
	natsPassword := fmt.Sprintf("%d", rand.Int31())
	natsSubject := "testCommit"

	defaultNatsTestOptions := &natsServer.Options{
		Host:           natsIP,
		Port:           natsPort,
		Username:       natsUsername,
		Password:       natsPassword,
		NoLog:          true,
		NoSigs:         true,
		MaxControlLine: 256,
	}

	natsSrv := natsTest.RunServer(defaultNatsTestOptions)

	natsUrl := fmt.Sprintf("nats://%s:%d", natsIP, natsPort)

	natsCli, err := nats.Connect(natsUrl, nats.UserInfo(natsUsername, natsPassword))
	if err != nil {
		t.Fatal(err)
	}

	natsEnc, err := nats.NewEncodedConn(natsCli, nats.GOB_ENCODER)
	if err != nil {
		t.Fatal(err)
	}

	t.Run("Commit", func(t *testing.T) {
		fsname := citools.UniqName()

		citools.RunOnNode(t, node1, citools.DockerRun(fsname)+" touch /foo/X")
		citools.RunOnNode(t, node1, "dm switch "+fsname)

		fsId := strings.TrimSpace(
			citools.OutputFromRunOnNode(t, node1, "dm dot show -H | grep masterBranchId | cut -f 2"),
		)

		received := make(chan string)

		subs, err := natsEnc.Subscribe(natsSubject, func(msg *struct {
			FilesystemId string
			Namespace    string
			Name         string
			Branch       string
			CommitId     string
			Metadata     map[string]string
		}) {
			check := func(wanted, got, name string) {
				if wanted != got {
					t.Errorf("Notification %s mismatch: Wanted %s, got %s", name, wanted, got)
				}
			}

			check(fsId, msg.FilesystemId, "filesystem ID")
			check("admin", msg.Namespace, "namespace")
			check(fsname, msg.Name, "name")
			check("", msg.Branch, "branch")
			check("hello", msg.Metadata["message"], "commit message")
			check("admin", msg.Metadata["author"], "commit author")

			received <- msg.CommitId
		})
		if err != nil {
			t.Fatal(err)
		}

		var result bool
		err = citools.DoRPC(f[0].GetNode(0).IP, "admin", f[0].GetNode(0).ApiKey,
			"DotmeshRPC.SubscribeForCommits",
			struct {
				Url, Username, Password, Subject string
			}{
				natsUrl,
				natsUsername,
				natsPassword,
				natsSubject,
			},
			&result,
		)
		if err != nil {
			t.Fatal(err)
		}

		citools.RunOnNode(t, node1, "dm commit -m 'hello'")

		// get a list of commits so we have the id of the commit
		var commitIds []struct {
			Id string
		}

		err = citools.DoRPC(f[0].GetNode(0).IP, "admin", f[0].GetNode(0).ApiKey,
			"DotmeshRPC.Commits",
			struct {
				Namespace string
				Name      string
			}{
				Namespace: "admin",
				Name:      fsname,
			},
			&commitIds)

		if err != nil {
			t.Error(err)
		}

		if len(commitIds) != 1 {
			t.Errorf("Expected 1 commit ids, got %d", len(commitIds))
		}

		commitId := commitIds[0].Id

		select {
		case <-time.After(10 * time.Second):
			t.Error("Failed to receive notification after ten seconds!")
		case notificationCommitId := <-received:
			// Ok, cool, it arrived
			if commitId != notificationCommitId {
				t.Errorf("Received notification commit ID was %s, but expected %s", notificationCommitId, commitId)
			}
		}
		subs.Unsubscribe()
	})

	natsSrv.Shutdown()
}

func TestSingleNode(t *testing.T) {
	// single node tests
	citools.TeardownFinishedTestRuns()

	f := citools.Federation{citools.NewCluster(1)}
	defer citools.TestMarkForCleanup(f)
	citools.AddFuncToCleanups(func() { citools.TestMarkForCleanup(f) })

	citools.StartTiming()
	err := f.Start(t)
	if err != nil {
		t.Fatalf("failed to start cluster, error: %s", err)
	}
	node1 := f[0].GetNode(0).Container

	// Sub-tests, to reuse common setup code.
	t.Run("Init", func(t *testing.T) {
		fsname := citools.UniqName()
		citools.RunOnNode(t, node1, "dm init "+fsname)
		resp := citools.OutputFromRunOnNode(t, node1, "dm list")
		if !strings.Contains(resp, fsname) {
			t.Error("unable to find volume name in ouput")
		}
	})

	t.Run("InitDuplicate", func(t *testing.T) {
		fsname := citools.UniqName()
		citools.RunOnNode(t, node1, "dm init "+fsname)

		resp := citools.OutputFromRunOnNode(t, node1, "if dm init "+fsname+"; then false; else true; fi ")
		if !strings.Contains(resp, fmt.Sprintf("Error: %s exists already", fsname)) {
			t.Error("Didn't get an error when attempting to re-create the volume")
		}

		resp = citools.OutputFromRunOnNode(t, node1, "dm list")

		if !strings.Contains(resp, fsname) {
			t.Error("unable to find volume name in ouput")
		}
	})

	t.Run("InitCrashSafety", func(t *testing.T) {
		fsname := citools.UniqName()

		_, err := citools.DoSetDebugFlag(f[0].GetNode(0).IP, "admin", f[0].GetNode(0).ApiKey, "PartialFailCreateFilesystem", "true")
		if err != nil {
			t.Error(err)
		}

		resp := citools.OutputFromRunOnNode(t, node1, "if dm init "+fsname+"; then false; else true; fi ")

		if !strings.Contains(resp, "Injected fault") {
			t.Error("Couldn't inject fault into CreateFilesystem")
		}

		_, err = citools.DoSetDebugFlag(f[0].GetNode(0).IP, "admin", f[0].GetNode(0).ApiKey, "PartialFailCreateFilesystem", "false")
		if err != nil {
			t.Error(err)
		}

		// Now try again, and check it recovers and creates the volume
		citools.RunOnNode(t, node1, "dm init "+fsname)

		resp = citools.OutputFromRunOnNode(t, node1, "dm list")

		if !strings.Contains(resp, fsname) {
			t.Error("unable to find volume name in ouput")
		}
	})

	t.Run("Version", func(t *testing.T) {
		var parsedResponse []string
		var validVersion = regexp.MustCompile(`[A-Za-z-.0-9]+`)
		var validRemote = regexp.MustCompile(`^Current remote: `)

		serverResponse := citools.OutputFromRunOnNode(t, node1, "dm version")
		fmt.Sprintf("Server response: %s\n", serverResponse)

		lines := strings.Split(serverResponse, "\n")

		remoteInfo := lines[0]
		versionInfo := lines[1:]

		if !validRemote.MatchString(remoteInfo) {
			t.Errorf("unable to find current remote in version string: %v", remoteInfo)
		}

		for _, versionBit := range versionInfo {
			parsedResponse = append(parsedResponse, strings.Fields(strings.TrimSpace(versionBit))...)
		}

		if len(parsedResponse) != 6 {
			t.Fatalf("dm version response has the wrong number of lines in versionInfo (found %d):\n%s\n%#v\n", len(parsedResponse), serverResponse, parsedResponse)
		}

		if (parsedResponse[0] != "Client:") || parsedResponse[1] != "Version:" {
			t.Errorf("unable to find all parts of Client version in ouput: %v %v", parsedResponse[0], parsedResponse[1])
		}
		if !validVersion.MatchString(parsedResponse[2]) {
			t.Errorf("unable to find all client version params in ouput: %v", serverResponse)
		}
		if parsedResponse[3] != "Server:" || parsedResponse[4] != "Version:" {
			t.Errorf("unable to find all version params in ouput: %v %v", parsedResponse[3], parsedResponse[4])
		}

		if !validVersion.MatchString(parsedResponse[5]) {
			t.Errorf("unable to find valid server version in ouput: %v", parsedResponse[5])
		}

		if citools.Contains(versionInfo, "uninitialized") {
			t.Errorf("Version was uninitialized: %v", versionInfo)
		}
	})

	t.Run("Commit", func(t *testing.T) {
		fsname := citools.UniqName()
		citools.RunOnNode(t, node1, citools.DockerRun(fsname)+" touch /foo/X")
		citools.RunOnNode(t, node1, "dm switch "+fsname)
		citools.RunOnNode(t, node1, "dm commit -m 'hello'")
		resp := citools.OutputFromRunOnNode(t, node1, "dm log")
		if !strings.Contains(resp, "hello") {
			t.Error("unable to find commit message in log output")
		}
	})

	t.Run("Branch", func(t *testing.T) {
		fsname := citools.UniqName()
		citools.RunOnNode(t, node1, citools.DockerRun(fsname)+" touch /foo/X")
		citools.RunOnNode(t, node1, "dm switch "+fsname)
		citools.RunOnNode(t, node1, "dm commit -m 'hello'")
		citools.RunOnNode(t, node1, "dm checkout -b branch1")
		citools.RunOnNode(t, node1, citools.DockerRun(fsname)+" touch /foo/Y")
		citools.RunOnNode(t, node1, "dm commit -m 'there'")
		resp := citools.OutputFromRunOnNode(t, node1, "dm log")
		if !strings.Contains(resp, "there") {
			t.Error("unable to find commit message in log output")
		}
		citools.RunOnNode(t, node1, "dm checkout master")
		resp = citools.OutputFromRunOnNode(t, node1, citools.DockerRun(fsname)+" ls /foo/")
		if strings.Contains(resp, "Y") {
			t.Error("failed to switch filesystem")
		}
		citools.RunOnNode(t, node1, "dm checkout branch1")
		resp = citools.OutputFromRunOnNode(t, node1, citools.DockerRun(fsname)+" ls /foo/")
		if !strings.Contains(resp, "Y") {
			t.Error("failed to switch filesystem")
		}
	})

	t.Run("DotShow", func(t *testing.T) {
		fsname := citools.UniqName()
		citools.RunOnNode(t, node1, citools.DockerRun(fsname)+" touch /foo/X")
		citools.RunOnNode(t, node1, "dm switch "+fsname)
		citools.RunOnNode(t, node1, "dm commit -m 'hello'")
		citools.RunOnNode(t, node1, "dm checkout -b branch1")
		citools.RunOnNode(t, node1, citools.DockerRun(fsname)+" touch /foo/Y")
		citools.RunOnNode(t, node1, "dm commit -m 'there'")
		resp := citools.OutputFromRunOnNode(t, node1, "dm dot show")
		if !strings.Contains(resp, "master") {
			t.Error("failed to show master status")
		}
		if !strings.Contains(resp, "branch1") {
			t.Error("failed to show branch status")
		}
		re, _ := regexp.Compile(`server.*up to date`)
		matches := re.FindAllStringSubmatch(resp, -1)
		if len(matches) < 2 {
			t.Errorf("Unrecognisable result from `dm dot show`: %s, regexp matches: %#v", resp, matches)
		} else {
			masterReplicationStatus := matches[0][0]
			branchReplicationStatus := matches[1][0]
			if masterReplicationStatus == branchReplicationStatus {
				t.Error("master and branch replication statusse are suspiciously similar")
			}
		}

	})

	t.Run("Reset", func(t *testing.T) {
		fsname := citools.UniqName()
		// Run a container in the background so that we can observe it get
		// restarted.
		citools.RunOnNode(t, node1,
			citools.DockerRun(fsname, "-d --name sleeper")+" sleep 100",
		)
		initialStart := citools.OutputFromRunOnNode(t, node1,
			"docker inspect sleeper |jq .[0].State.StartedAt",
		)

		citools.RunOnNode(t, node1, citools.DockerRun(fsname)+" touch /foo/X")
		citools.RunOnNode(t, node1, "dm switch "+fsname)
		citools.RunOnNode(t, node1, "dm commit -m 'hello'")
		resp := citools.OutputFromRunOnNode(t, node1, "dm log")
		if !strings.Contains(resp, "hello") {
			t.Error("unable to find commit message in log output")
		}
		citools.RunOnNode(t, node1, citools.DockerRun(fsname)+" touch /foo/Y")
		citools.RunOnNode(t, node1, "dm commit -m 'again'")
		resp = citools.OutputFromRunOnNode(t, node1, "dm log")
		if !strings.Contains(resp, "again") {
			t.Error("unable to find commit message in log output")
		}
		citools.RunOnNode(t, node1, "dm reset --hard HEAD^")
		resp = citools.OutputFromRunOnNode(t, node1, "dm log")
		if strings.Contains(resp, "again") {
			t.Error("found 'again' in dm log when i shouldn't have")
		}
		// check filesystem got rolled back
		resp = citools.OutputFromRunOnNode(t, node1, citools.DockerRun(fsname)+" ls /foo/")
		if strings.Contains(resp, "Y") {
			t.Error("failed to roll back filesystem")
		}
		newStart := citools.OutputFromRunOnNode(t, node1,
			"docker inspect sleeper |jq .[0].State.StartedAt",
		)
		if initialStart == newStart {
			t.Errorf("container was not restarted during rollback (initialStart %v == newStart %v)", strings.TrimSpace(initialStart), strings.TrimSpace(newStart))
		}

	})

	t.Run("RunningContainersListed", func(t *testing.T) {
		fsname := citools.UniqName()
		citools.RunOnNode(t, node1, citools.DockerRun(fsname, "-d --name tester")+" sleep 100")
		err := citools.TryUntilSucceeds(func() error {
			resp := citools.OutputFromRunOnNode(t, node1, "dm list")
			if !strings.Contains(resp, "tester") {
				return fmt.Errorf("container running not listed")
			}
			return nil
		}, "listing containers")
		if err != nil {
			t.Error(err)
		}
	})

	// TODO test AllDotsAndBranches
	t.Run("AllDotsAndBranches", func(t *testing.T) {
		resp := citools.OutputFromRunOnNode(t, node1, "dm debug AllDotsAndBranches")
		fmt.Printf("AllDotsAndBranches response: %v\n", resp)
	})

	// Exercise the import functionality which should already exists in Docker
	t.Run("ImportDockerImage", func(t *testing.T) {
		fsname := citools.UniqName()
		resp := citools.OutputFromRunOnNode(t, node1,
			// Mount the volume at /etc in the container. Docker should copy the
			// contents of /etc in the image over the top of the new blank volume.
			citools.DockerRun(fsname, "--name import-test", "busybox", "/etc")+" cat /etc/passwd",
		)
		// "root" normally shows up in /etc/passwd
		if !strings.Contains(resp, "root") {
			t.Error("unable to find 'root' in expected output")
		}
		// If we reuse the volume, we should find the contents of /etc
		// imprinted therein.
		resp = citools.OutputFromRunOnNode(t, node1,
			citools.DockerRun(fsname, "--name import-test-2", "busybox", "/foo")+" cat /foo/passwd",
		)
		// "root" normally shows up in /etc/passwd
		if !strings.Contains(resp, "root") {
			t.Error("unable to find 'root' in expected output")
		}
	})
	// XXX This test doesn't fail on Docker 1.12.6, which is used
	// by dind, but it does fail without using
	// `fs.StringWithoutAdmin()` in docker.go due to manual testing
	// on docker 17.06.2-ce. Need to improve the test suite to use
	// a variety of versions of docker in dind environments.
	t.Run("RunningContainerTwice", func(t *testing.T) {
		fsname := citools.UniqName()
		citools.RunOnNode(t, node1, citools.DockerRun(fsname)+" touch /foo/HELLO")
		st := citools.OutputFromRunOnNode(t, node1, citools.DockerRun(fsname)+" ls /foo/HELLO")
		if !strings.Contains(st, "HELLO") {
			t.Errorf("Data did not persist between two instanciations of the same volume on the same host: %v", st)
		}
	})

	t.Run("BranchPinning", func(t *testing.T) {
		fsname := citools.UniqName()
		citools.RunOnNode(t, node1, citools.DockerRun(fsname)+" touch /foo/HELLO-ORIGINAL")
		citools.RunOnNode(t, node1, "dm switch "+fsname)
		citools.RunOnNode(t, node1, "dm commit -m original")

		citools.RunOnNode(t, node1, "dm checkout -b branch1")
		citools.RunOnNode(t, node1, citools.DockerRun(fsname)+" touch /foo/HELLO-BRANCH1")
		citools.RunOnNode(t, node1, "dm commit -m branch1commit1")

		citools.RunOnNode(t, node1, "dm checkout master")
		citools.RunOnNode(t, node1, "dm checkout -b branch2")
		citools.RunOnNode(t, node1, citools.DockerRun(fsname)+" touch /foo/HELLO-BRANCH2")
		citools.RunOnNode(t, node1, "dm commit -m branch2commit1")

		citools.RunOnNode(t, node1, "dm checkout master")
		citools.RunOnNode(t, node1, "dm checkout -b branch3")
		citools.RunOnNode(t, node1, citools.DockerRun(fsname)+" touch /foo/HELLO-BRANCH3")
		citools.RunOnNode(t, node1, "dm commit -m branch3commit1")

		st := citools.OutputFromRunOnNode(t, node1, citools.DockerRun(fsname+"@branch1")+" ls /foo")
		if st != "HELLO-BRANCH1\nHELLO-ORIGINAL\n" {
			t.Errorf("Wrong content in branch 1: '%s'", st)
		}

		st = citools.OutputFromRunOnNode(t, node1, citools.DockerRun(fsname+"@branch2")+" ls /foo")
		if st != "HELLO-BRANCH2\nHELLO-ORIGINAL\n" {
			t.Errorf("Wrong content in branch 2: '%s'", st)
		}

		st = citools.OutputFromRunOnNode(t, node1, citools.DockerRun(fsname+"@branch3")+" ls /foo")
		if st != "HELLO-BRANCH3\nHELLO-ORIGINAL\n" {
			t.Errorf("Wrong content in branch 3: '%s'", st)
		}
	})

	t.Run("Subdots", func(t *testing.T) {
		fsname := citools.UniqName()
		citools.RunOnNode(t, node1, citools.DockerRun(fsname+".frogs")+" touch /foo/HELLO-FROGS")
		citools.RunOnNode(t, node1, citools.DockerRun(fsname+".eat")+" touch /foo/HELLO-EAT")
		citools.RunOnNode(t, node1, citools.DockerRun(fsname+".flies")+" touch /foo/HELLO-FLIES")
		citools.RunOnNode(t, node1, citools.DockerRun(fsname+".__root__")+" touch /foo/HELLO-ROOT")
		st := citools.OutputFromRunOnNode(t, node1, citools.DockerRun(fsname+".__root__")+" find /foo -type f | sort")
		if st != "/foo/HELLO-ROOT\n/foo/eat/HELLO-EAT\n/foo/flies/HELLO-FLIES\n/foo/frogs/HELLO-FROGS\n" {
			t.Errorf("Subdots didn't work out: %s", st)
		}
	})

	t.Run("DefaultSubdot", func(t *testing.T) {
		fsname := citools.UniqName()
		citools.RunOnNode(t, node1, citools.DockerRun(fsname)+" touch /foo/HELLO-DEFAULT")
		citools.RunOnNode(t, node1, citools.DockerRun(fsname+".__root__")+" touch /foo/HELLO-ROOT")
		st := citools.OutputFromRunOnNode(t, node1, citools.DockerRun(fsname+".__root__")+" find /foo -type f | sort")
		if st != "/foo/HELLO-ROOT\n/foo/__default__/HELLO-DEFAULT\n" {
			t.Errorf("Subdots didn't work out: %s", st)
		}
	})

	t.Run("ConcurrentSubdots", func(t *testing.T) {
		fsname := citools.UniqName()

		citools.RunOnNode(t, node1, citools.DockerRunDetached(fsname+".frogs")+" sh -c 'touch /foo/HELLO-FROGS; sleep 30'")
		citools.RunOnNode(t, node1, citools.DockerRunDetached(fsname+".eat")+" sh -c 'touch /foo/HELLO-EAT; sleep 30'")
		citools.RunOnNode(t, node1, citools.DockerRunDetached(fsname+".flies")+" sh -c 'touch /foo/HELLO-FLIES; sleep 30'")
		citools.RunOnNode(t, node1, citools.DockerRunDetached(fsname+".__root__")+" sh -c 'touch /foo/HELLO-ROOT; sleep 30'")
		// Let everything get started
		time.Sleep(5)

		st := citools.OutputFromRunOnNode(t, node1, "dm list")
		matched, err := regexp.MatchString("/[a-z]+_[a-z]+,/[a-z]+_[a-z]+,/[a-z]+_[a-z]+,/[a-z]+_[a-z]+", st)
		if err != nil {
			t.Error(err)
		}
		if !matched {
			t.Errorf("Couldn't find four containers attached to the dot: %+v", st)
		}

		// Check combined state
		st = citools.OutputFromRunOnNode(t, node1, citools.DockerRun(fsname+".__root__")+" find /foo -type f | sort")
		if st != "/foo/HELLO-ROOT\n/foo/eat/HELLO-EAT\n/foo/flies/HELLO-FLIES\n/foo/frogs/HELLO-FROGS\n" {
			t.Errorf("Subdots didn't work out: %s", st)
		}

		// Check commits and branches work
		citools.RunOnNode(t, node1, "dm switch "+fsname)
		citools.RunOnNode(t, node1, "dm commit -m pod-commit")
		citools.RunOnNode(t, node1, "dm checkout -b branch") // Restarts the containers
		citools.RunOnNode(t, node1, citools.DockerRun(fsname+"@branch.again")+" touch /foo/HELLO-AGAIN")
		citools.RunOnNode(t, node1, "dm commit -m branch-commit")

		// Check branch state
		st = citools.OutputFromRunOnNode(t, node1, citools.DockerRun(fsname+"@branch.__root__")+" find /foo -type f | sort")

		if st != "/foo/HELLO-ROOT\n/foo/again/HELLO-AGAIN\n/foo/eat/HELLO-EAT\n/foo/flies/HELLO-FLIES\n/foo/frogs/HELLO-FROGS\n" {
			t.Errorf("Subdots didn't work out on branch: %s", st)
		}

		// Check master state
		citools.RunOnNode(t, node1, "dm checkout master") // Restarts the containers
		st = citools.OutputFromRunOnNode(t, node1, citools.DockerRun(fsname+".__root__")+" find /foo -type f | sort")

		if st != "/foo/HELLO-ROOT\n/foo/eat/HELLO-EAT\n/foo/flies/HELLO-FLIES\n/foo/frogs/HELLO-FROGS\n" {
			t.Errorf("Subdots didn't work out back on master: %s", st)
		}

		// Check containers all got restarted
		st = citools.OutputFromRunOnNode(t, node1, "docker ps | grep 'touch /foo' | wc -l")
		if st != "4\n" {
			t.Errorf("Subdot containers didn't get restarted")
			citools.RunOnNode(t, node1, "docker ps")
		}
	})

	t.Run("SubdotSwitch", func(t *testing.T) {
		fsname := citools.UniqName()

		citools.RunOnNode(t, node1, "dm init "+fsname)
		citools.RunOnNode(t, node1, "dm switch "+fsname)
		citools.RunOnNode(t, node1, "dm commit -m 'initial empty commit'")

		// Set up branch A
		citools.RunOnNode(t, node1, "dm checkout -b branch_A")
		citools.RunOnNode(t, node1, citools.DockerRun(fsname+"@branch_A.frogs")+" sh -c 'echo A_FROGS > /foo/HELLO'")
		citools.RunOnNode(t, node1, citools.DockerRun(fsname+"@branch_A")+" sh -c 'echo A_DEFAULT > /foo/HELLO'")
		citools.RunOnNode(t, node1, "dm commit -m 'branch A commit'")
		time.Sleep(5)

		// Set up branch B
		citools.RunOnNode(t, node1, "dm checkout master")
		citools.RunOnNode(t, node1, "dm checkout -b branch_B")
		citools.RunOnNode(t, node1, citools.DockerRun(fsname+"@branch_B.frogs")+" sh -c 'echo B_FROGS > /foo/HELLO'")
		citools.RunOnNode(t, node1, citools.DockerRun(fsname+"@branch_B")+" sh -c 'echo B_DEFAULT > /foo/HELLO'")
		citools.RunOnNode(t, node1, "dm commit -m 'branch B commit'")

		// Switch back to master
		citools.RunOnNode(t, node1, "dm checkout master")

		// Start up a long sleep container on each, that we can docker exec into
		frogsContainer := fsname + "_frogs"
		defaultContainer := fsname + "_default"
		citools.RunOnNode(t, node1, citools.DockerRunDetached(fsname+".frogs", "--name "+frogsContainer)+" sh -c 'sleep 30'")
		citools.RunOnNode(t, node1, citools.DockerRunDetached(fsname, "--name "+defaultContainer)+" sh -c 'sleep 30'")

		// Check returns branch B content
		citools.RunOnNode(t, node1, "dm checkout branch_B") // Restarts container
		st := citools.OutputFromRunOnNode(t, node1, "docker exec "+frogsContainer+" cat /foo/HELLO")
		if st != "B_FROGS\n" {
			t.Errorf("Expected B_FROGS, got %+v", st)
		}
		st = citools.OutputFromRunOnNode(t, node1, "docker exec "+defaultContainer+" cat /foo/HELLO")

		if st != "B_DEFAULT\n" {
			t.Errorf("Expected B_DEFAULT, got %+v", st)
		}

		// Check returns branch A content
		citools.RunOnNode(t, node1, "dm checkout branch_A") // Restarts container
		st = citools.OutputFromRunOnNode(t, node1, "docker exec "+frogsContainer+" cat /foo/HELLO")
		if st != "A_FROGS\n" {
			t.Errorf("Expected A_FROGS, got %+v", st)
		}
		st = citools.OutputFromRunOnNode(t, node1, "docker exec "+defaultContainer+" cat /foo/HELLO")
		if st != "A_DEFAULT\n" {
			t.Errorf("Expected A_DEFAULT, got %+v", st)
		}
	})

	t.Run("InstrumentationMiddleware", func(t *testing.T) {
		fsname := citools.UniqName()
		citools.RunOnNode(t, node1, citools.DockerRun(fsname)+" touch /foo/whatever")
		metrics := citools.OutputFromRunOnNode(t, node1, "docker exec -t dotmesh-server-inner curl localhost:32607/metrics")
		if !strings.Contains(metrics, "dm_req_total") {
			t.Error("unable to find data on total request counter on /metrics")
		}
		if !strings.Contains(metrics, "dm_req_duration_seconds") {
			t.Error("unable to find data on duration of requests on /metrics")
		}
		if !strings.Contains(metrics, "dm_state_transition_total") {
			t.Error("unable to find data on duration of state transitinos on /metrics")
		}
		if !strings.Contains(metrics, "dm_zpool_usage_percentage") {
			t.Error("unable to find data on zpool capacity used on /metrics")
		}
		if !strings.Contains(metrics, "dm_rpc_req_duration_seconds") {
			t.Error("unable to find data on rpc request duration on /metrics")
		}
	})

	t.Run("MountExistingDot", func(t *testing.T) {
		fsname := citools.UniqName()

		// make a nice fresh dot with a commit
		citools.RunOnNode(t, node1, "dm init "+fsname)
		citools.RunOnNode(t, node1, "dm switch "+fsname)

		citools.RunOnNode(t, node1, "dm commit -m 'initial empty commit'")
		citools.RunOnNode(t, node1, citools.DockerRun(fsname)+" sh -c 'echo hello > /foo/file.txt'")
		citools.RunOnNode(t, node1, "dm commit -m 'commit with some data'")

		// mount the dot on a local path
		citools.RunOnNode(t, node1, "dm mount "+fsname+" /tmp/mounted-"+fsname)

		// check we can see the dot data from the local path
		st := citools.OutputFromRunOnNode(t, node1, "cat /tmp/mounted-"+fsname+"/file.txt")
		if st != "hello\n" {
			t.Errorf("Expected hello, got %+v", st)
		}
	})

	t.Run("MountNewDot", func(t *testing.T) {
		fsname := citools.UniqName()

		// mount a created dot on a local path
		citools.RunOnNode(t, node1, "dm mount --create "+fsname+" /tmp/mounted-"+fsname)

		// write data to the local dot path
		citools.RunOnNode(t, node1, "sh -c 'echo hello > /tmp/mounted-"+fsname+"/file.txt'")

		// check we can read the data from a container dot
		st := citools.OutputFromRunOnNode(t, node1, citools.DockerRun(fsname)+" sh -c 'cat /foo/file.txt'")
		if st != "hello\n" {
			t.Errorf("Expected hello, got %+v", st)
		}
	})

	t.Run("MountNewDotFailure", func(t *testing.T) {
		fsname := citools.UniqName()

		// fail to make a dot because no --create flag
		st := citools.OutputFromRunOnNode(t, node1, "if dm mount "+fsname+" /tmp/mounted-"+fsname+"; then false; else true; fi")

		if !strings.Contains(st, fmt.Sprintf("Dot %s does not exist.", fsname)) {
			t.Error(fmt.Sprintf("We didn't get an error when the --create flag was not used: %+v", st))
		}
	})

	t.Run("MountCommit", func(t *testing.T) {
		apiKey := f[0].GetNode(0).ApiKey
		fsname := citools.UniqName()

		// make a dot with a second commit that has a file we can test the mount for
		citools.RunOnNode(t, node1, "dm init "+fsname)
		citools.RunOnNode(t, node1, "dm switch "+fsname)
		citools.RunOnNode(t, node1, "dm commit -m 'initial empty commit'")
		citools.RunOnNode(t, node1, citools.DockerRun(fsname)+" sh -c 'echo APPLES > /foo/HELLO'")
		citools.RunOnNode(t, node1, "dm commit -m 'second commit with some data'")

		// get a list of commits so we have the id of the commit we will mount
		var commitIds []struct {
			Id string
		}

		err = citools.DoRPC(f[0].GetNode(0).IP, "admin", apiKey,
			"DotmeshRPC.Commits",
			struct {
				Namespace string
				Name      string
			}{
				Namespace: "admin",
				Name:      fsname,
			},
			&commitIds)

		if err != nil {
			t.Error(err)
		}

		if len(commitIds) != 2 {
			t.Errorf("Expected 2 commit ids, got %d", len(commitIds))
		}

		commitToMountId := commitIds[1].Id

		// get the id of the dot
		var filesystemId string

		err = citools.DoRPC(f[0].GetNode(0).IP, "admin", apiKey,
			"DotmeshRPC.Lookup",
			struct {
				Namespace string
				Name      string
			}{
				Namespace: "admin",
				Name:      fsname,
			},
			&filesystemId)

		if err != nil {
			t.Error(err)
		}

		// mount the commit and get the mounted path
		var mountPath string

		err = citools.DoRPC(f[0].GetNode(0).IP, "admin", apiKey,
			"DotmeshRPC.MountCommit",
			struct {
				FilesystemId string
				CommitId     string
			}{
				FilesystemId: filesystemId,
				CommitId:     commitToMountId,
			},
			&mountPath)

		// check the contents of the file on the mounted path
		st := citools.OutputFromRunOnNode(t, node1, fmt.Sprintf("cat %s/__default__/HELLO", mountPath))

		if st != "APPLES\n" {
			t.Errorf("Expected APPLES, got %+v", st)
		}
	})

	t.Run("CommitMetadata", func(t *testing.T) {
		fsname := citools.UniqName()

		citools.RunOnNode(t, node1, "dm init "+fsname)
		citools.RunOnNode(t, node1, "dm switch "+fsname)
		citools.RunOnNode(t, node1, "dm commit -m \"commit message\" --metadata apples=green")
		st := citools.OutputFromRunOnNode(t, node1, "dm log")

		if !strings.Contains(st, "apples: green") {
			t.Error(fmt.Sprintf("We didn't get the metadata back from dm log: %+v", st))
		}
	})

	t.Run("CommitMetadataUppercaseFailure", func(t *testing.T) {
		fsname := citools.UniqName()

		citools.RunOnNode(t, node1, "dm init "+fsname)
		citools.RunOnNode(t, node1, "dm switch "+fsname)

		// fail to commit a dot because we used an uppercase metadata fieldname
		st := citools.OutputFromRunOnNode(t, node1, "if dm commit -m \"commit message\" --metadata Apples=green; then false; else true; fi")

		if !strings.Contains(st, fmt.Sprintf("Metadata field names must start with lowercase characters: Apples")) {
			t.Error(fmt.Sprintf("We didn't get an error when we used an uppercase metadata fieldname: %+v", st))
		}
	})

	t.Run("CommitMetadataNoEqualsFailure", func(t *testing.T) {
		fsname := citools.UniqName()

		citools.RunOnNode(t, node1, "dm init "+fsname)
		citools.RunOnNode(t, node1, "dm switch "+fsname)

		// fail to commit a dot because we used an uppercase metadata fieldname
		st := citools.OutputFromRunOnNode(t, node1, "if dm commit -m \"commit message\" --metadata Applesgreen; then false; else true; fi")

		if !strings.Contains(st, fmt.Sprintf("Each metadata value must be a name=value pair: Applesgreen")) {
			t.Error(fmt.Sprintf("We didn't get an error when we didn't use an equals sign in the metadata string: %+v", st))
		}
	})

	t.Run("InvalidRequest", func(t *testing.T) {
		fsname := citools.UniqName()
		citools.RunOnNode(t, node1, "dm init "+fsname)
		resp := citools.OutputFromRunOnNode(t, node1, "dm list")
		if !strings.Contains(resp, fsname) {
			t.Error("unable to find volume name in ouput")
		}

		fsId := strings.TrimSpace(
			citools.OutputFromRunOnNode(t, node1, "dm dot show -H | grep masterBranchId | cut -f 2"),
		)

		// Inject an invalid request
		resp, err := citools.DoSetDebugFlag(
			f[0].GetNode(0).IP,
			"admin",
			f[0].GetNode(0).ApiKey,
			"SendMangledEvent",
			fsId,
		)
		if err != nil {
			t.Error(err)
		}

		if !strings.Contains(resp, "invalid-request") {
			t.Errorf("Response didn't contained 'invalid-request', should be something like '{\"Name\":\"invalid-request\",\"Args\":{\"error\":{\"Offset\":1},\"request\":null}}' but was: %s", resp)
		}

		// Check filesystem still works to some extent
		citools.RunOnNode(t, node1, "dm switch "+fsname)
		citools.RunOnNode(t, node1, "dm commit -m \"Jabberwocky\"")
		st := citools.OutputFromRunOnNode(t, node1, "dm log")

		if !strings.Contains(st, "Jabberwocky") {
			t.Error(fmt.Sprintf("We didn't get the commit back from dm log: %+v", st))
		}

	})

	t.Run("ApiKeys", func(t *testing.T) {
		apiKey := f[0].GetNode(0).ApiKey
		password := f[0].GetNode(0).Password

		var resp struct {
			ApiKey string
		}

		err := citools.DoRPC(f[0].GetNode(0).IP, "admin", apiKey,
			"DotmeshRPC.GetApiKey",
			struct {
			}{},
			&resp)
		if err != nil {
			t.Error(err)
		}
		if resp.ApiKey != apiKey {
			t.Errorf("Got API key %v, expected %v", resp.ApiKey, apiKey)
		}

		err = citools.DoRPC(f[0].GetNode(0).IP, "admin", apiKey,
			"DotmeshRPC.ResetApiKey",
			struct {
			}{},
			&resp)
		if err == nil {
			t.Errorf("Was able to reset API key without a password")
		}

		err = citools.DoRPC(f[0].GetNode(0).IP, "admin", password,
			"DotmeshRPC.ResetApiKey",
			struct {
			}{},
			&resp)
		if err != nil {
			t.Error(err)
		}
		if resp.ApiKey == apiKey {
			t.Errorf("Got API key %v, expected a new one (got %v)!", resp.ApiKey, apiKey)
		}

		var user struct {
			Id          string
			Name        string
			Email       string
			EmailHash   string
			CustomerId  string
			CurrentPlan string
		}

		fmt.Printf("About to expect failure...\n")
		// Use old API key, expect failure
		err = citools.DoRPC(f[0].GetNode(0).IP, "admin", apiKey,
			"DotmeshRPC.CurrentUser",
			struct {
			}{},
			&resp)
		if err == nil {
			t.Errorf("Successfully used old API key")
		}

		fmt.Printf("About to expect success...\n")
		// Use new API key, expect success
		err = citools.DoRPC(f[0].GetNode(0).IP, "admin", resp.ApiKey,
			"DotmeshRPC.CurrentUser",
			struct {
			}{},
			&user)
		if err != nil {
			t.Error(err)
		}

		// UGLY HACK: This test must be LAST in the suite, as it leaves
		// the API key out of synch with what's in .dotmesh/config and
		// f[0].GetNode(0).ApiKey

		// FIXME: Update GetNode(0).ApiKey and on-disk remote API key so
		// later tests don't fail! We can do a "citools.RunOnNode(t, node1, sed -i
		// s/old/new/ /root/.dotmesh/config)" but we can't mutate
		// GetNode(0).ApiKey from here.
	})

}

func checkDeletionWorked(t *testing.T, fsname string, delay time.Duration, node1 string, node2 string) {
	// We return after the first failure, as there's little point
	// continuing (it just makes it hard to scroll back to the point of
	// initial failure).
	fmt.Printf("Sleeping for %d seconds. See comments in acceptance_test.go for why.\n", delay/time.Second)
	time.Sleep(delay)

	st := citools.OutputFromRunOnNode(t, node1, "dm list")
	if strings.Contains(st, fsname) {
		t.Error(fmt.Sprintf("The volume is still in 'dm list' on node1 (after %d seconds)", delay/time.Second))
		return
	}

	st = citools.OutputFromRunOnNode(t, node2, "dm list")
	if strings.Contains(st, fsname) {
		t.Error(fmt.Sprintf("The volume is still in 'dm list' on node2 (after %d seconds)", delay/time.Second))
		return
	}

	st = citools.OutputFromRunOnNode(t, node1, citools.DockerRun(fsname)+" cat /foo/HELLO || true")
	if strings.Contains(st, "WORLD") {
		t.Error(fmt.Sprintf("The volume name wasn't reusable %d seconds after delete on node 1...", delay/time.Second))
		return
	}

	st = citools.OutputFromRunOnNode(t, node2, citools.DockerRun(fsname)+" cat /foo/HELLO || true")
	if strings.Contains(st, "WORLD") {
		t.Error(fmt.Sprintf("The volume name wasn't reusable %d seconds after delete on node 2...", delay/time.Second))
		return
	}

	st = citools.OutputFromRunOnNode(t, node1, "dm list")
	if !strings.Contains(st, fsname) {
		t.Error(fmt.Sprintf("The re-use of the deleted volume name failed in 'dm list' on node1 (after %d seconds)", delay/time.Second))
		return
	}

	st = citools.OutputFromRunOnNode(t, node2, "dm list")
	if !strings.Contains(st, fsname) {
		t.Error(fmt.Sprintf("The re-use of the deleted volume name failed in 'dm list' on node2 (after %d seconds)", delay/time.Second))
		return
	}
}

func TestDeletionSimple(t *testing.T) {
	citools.TeardownFinishedTestRuns()

	clusterEnv := make(map[string]string)
	clusterEnv["FILESYSTEM_METADATA_TIMEOUT"] = "5"

	// Our cluster gets a metadata timeout of 5s
	f := citools.Federation{citools.NewClusterWithEnv(2, clusterEnv)}
	defer citools.TestMarkForCleanup(f)
	citools.AddFuncToCleanups(func() { citools.TestMarkForCleanup(f) })

	citools.StartTiming()
	err := f.Start(t)
	if err != nil {
		t.Fatalf("failed to start cluster, error: %s", err)
	}
	citools.LogTiming("setup")

	node1 := f[0].GetNode(0).Container
	node2 := f[0].GetNode(1).Container

	t.Run("DeleteNonexistantFails", func(t *testing.T) {
		fsname := citools.UniqName()

		st := citools.OutputFromRunOnNode(t, node1, "if dm dot delete -f "+fsname+"; then false; else true; fi")

		if !strings.Contains(st, "No such filesystem") {
			t.Error(fmt.Sprintf("Deleting a nonexistant volume didn't fail"))
		}
	})

	t.Run("DeleteInUseFails", func(t *testing.T) {
		fsname := citools.UniqName()

		ctx, cancel := context.WithCancel(context.Background())
		defer func() {
			cancel()
			testContainer := citools.OutputFromRunOnNode(t, node1, "docker ps | grep busybox | cut -d ' ' -f 1")
			citools.RunOnNode(t, node1, fmt.Sprintf("docker kill %s", testContainer))
		}()
		go func() {
			citools.RunOnNodeContext(ctx, t, node1, citools.DockerRun(fsname)+" sh -c 'echo WORLD > /foo/HELLO; tail -f /dev/null'")
		}()

		for !strings.Contains(citools.OutputFromRunOnNode(t, node1, "docker ps"), "busybox") {
			time.Sleep(1)
		}

		// Delete, while the container is running! Which should fail!
		st := citools.OutputFromRunOnNode(t, node1, "if dm dot delete -f "+fsname+"; then false; else true; fi")
		if !strings.Contains(st, "cannot delete the volume") {
			t.Error(fmt.Sprintf("The presence of a running container failed to suppress volume deletion"))
		}

	})

	t.Run("DeleteInstantly", func(t *testing.T) {
		fsname := citools.UniqName()
		citools.RunOnNode(t, node1, citools.DockerRun(fsname)+" sh -c 'echo WORLD > /foo/HELLO'")
		checkTestContainerExits(t, node1)
		citools.RunOnNode(t, node1, "dm dot delete -f "+fsname)

		st := citools.OutputFromRunOnNode(t, node1, "dm list")
		if strings.Contains(st, fsname) {
			t.Error(fmt.Sprintf("The volume is still in 'dm list' on node1 (immediately after deletion)"))
			return
		}

		st = citools.OutputFromRunOnNode(t, node1, citools.DockerRun(fsname)+" cat /foo/HELLO || true")
		if strings.Contains(st, "WORLD") {
			t.Error(fmt.Sprintf("The volume name wasn't immediately reusable after deletion on node 1..."))
			return
		}

		/*
				         We don't try and guarantee immediate deletion on other nodes.
				         So the following may or may not fail, we can't test for it.

				   		st = citools.OutputFromRunOnNode(t, node2, citools.DockerRun(fsname)+" cat /foo/HELLO || true")

				   		if strings.Contains(st, "WORLD") {
				   			t.Error(fmt.Sprintf("The volume didn't get deleted on node 2..."))
			          		return
				   		}
		*/

	})

	t.Run("DeleteQuickly", func(t *testing.T) {
		fsname := citools.UniqName()
		citools.RunOnNode(t, node1, citools.DockerRun(fsname)+" sh -c 'echo WORLD > /foo/HELLO'")
		checkTestContainerExits(t, node1)
		citools.RunOnNode(t, node1, "dm dot delete -f "+fsname)

		// Ensure the initial delete has happened, but the metadata is
		// still draining. This is less than half the metadata timeout
		// configured above; the system should be in the process of
		// cleaning up after the volume, but it should be fine to reuse
		// the name by now.

		checkDeletionWorked(t, fsname, 2*time.Second, node1, node2)
	})

	t.Run("DeleteSlowly", func(t *testing.T) {
		fsname := citools.UniqName()
		citools.RunOnNode(t, node1, citools.DockerRun(fsname)+" sh -c 'echo WORLD > /foo/HELLO'")
		checkTestContainerExits(t, node1)
		citools.RunOnNode(t, node1, "dm dot delete -f "+fsname)

		// Ensure the delete has happened completely This is twice the
		// metadata timeout configured above, so all traces of the
		// volume should be gone and we get to see the result of the
		// "cleanupDeletedFilesystems" logic (has it ruined the
		// cluster?)

		checkDeletionWorked(t, fsname, 10*time.Second, node1, node2)
	})

	t.Run("DeleteQuicklyOnOtherNode", func(t *testing.T) {
		// Does deletion succeed if you attempt to initate it from another node
		// in the cluster?

		fsname := citools.UniqName()
		citools.RunOnNode(t, node1, citools.DockerRun(fsname)+" sh -c 'echo WORLD > /foo/HELLO'")
		checkTestContainerExits(t, node1)
		citools.RunOnNode(t, node2, "dm dot delete -f "+fsname)

		// Ensure the initial delete has happened, but the metadata is
		// still draining. This is less than half the metadata timeout
		// configured above; the system should be in the process of
		// cleaning up after the volume, but it should be fine to reuse
		// the name by now.

		checkDeletionWorked(t, fsname, 2*time.Second, node1, node2)
	})

}

func checkTestContainerExits(t *testing.T, node string) {
	err := citools.TryUntilSucceeds(func() error {
		result := citools.OutputFromRunOnNode(t, node, "docker ps")
		if strings.Contains(result, "busybox") {
			return fmt.Errorf("container still active")
		}
		return nil
	}, "waiting for container to quit")
	if err != nil {
		t.Error(err)
	}
}

func waitForDirtyState(t *testing.T, node string, fsname string) {
	err := citools.TryUntilSucceeds(func() error {
		uncommitedBytes, err := strconv.Atoi(strings.TrimSpace(citools.OutputFromRunOnNode(t, node, "dm list -H |grep "+fsname+" |cut -f 7")))
		if err != nil {
			t.Error(err)
		}

		if uncommitedBytes == 0 {
			return fmt.Errorf("uncommited changes not detected on node, got uncommited bytes %v\n", uncommitedBytes)
		}
		return nil
	}, "waiting for dirty state to show up")

	if err != nil {
		t.Error(err)
	}
}

func setupBranchesForDeletion(t *testing.T, fsname string, node1 string, node2 string) {
	// Set up some branches:
	//
	// Master -> branch1 -> branch2
	//   |
	//   \-> branch3

	citools.RunOnNode(t, node1, citools.DockerRun(fsname)+" sh -c 'echo WORLD > /foo/HELLO'")
	citools.RunOnNode(t, node1, "dm switch "+fsname)
	citools.RunOnNode(t, node1, "dm commit -m 'On master'")

	citools.RunOnNode(t, node1, "dm checkout -b branch1")
	citools.RunOnNode(t, node1, citools.DockerRun(fsname)+" sh -c 'echo WORLD > /foo/GOODBYE'")
	citools.RunOnNode(t, node1, "dm commit -m 'On branch1'")

	citools.RunOnNode(t, node1, "dm checkout -b branch2")
	citools.RunOnNode(t, node1, citools.DockerRun(fsname)+" sh -c 'echo WORLD > /foo/GOODBYE_CRUEL'")
	citools.RunOnNode(t, node1, "dm commit -m 'On branch2'")

	citools.RunOnNode(t, node1, "dm checkout master")
	citools.RunOnNode(t, node1, "dm checkout -b branch3")
	citools.RunOnNode(t, node1, citools.DockerRun(fsname)+" sh -c 'echo WORLD > /foo/HELLO_CRUEL'")
	citools.RunOnNode(t, node1, "dm commit -m 'On branch3'")
}

func TestDeletionComplex(t *testing.T) {
	citools.TeardownFinishedTestRuns()

	clusterEnv := make(map[string]string)
	clusterEnv["FILESYSTEM_METADATA_TIMEOUT"] = "5"

	// Our cluster gets a metadata timeout of 5s
	f := citools.Federation{citools.NewClusterWithEnv(2, clusterEnv)}
	defer citools.TestMarkForCleanup(f)
	citools.AddFuncToCleanups(func() { citools.TestMarkForCleanup(f) })

	citools.StartTiming()
	err := f.Start(t)
	if err != nil {
		t.Fatalf("failed to start cluster, error: %s", err)
	}
	citools.LogTiming("setup")

	node1 := f[0].GetNode(0).Container
	node2 := f[0].GetNode(1).Container

	t.Run("DeleteBranchesQuickly", func(t *testing.T) {
		fsname := citools.UniqName()
		setupBranchesForDeletion(t, fsname, node1, node2)
		checkTestContainerExits(t, node1)
		checkTestContainerExits(t, node2)

		// Now kill the lot, right?
		citools.RunOnNode(t, node1, "dm dot delete -f "+fsname)

		// Test after two seconds, the state where the registry is cleared out but
		// the metadata remains.
		checkDeletionWorked(t, fsname, 2*time.Second, node1, node2)
	})

	t.Run("DeleteBranchesSlowly", func(t *testing.T) {

		fsname := citools.UniqName()
		setupBranchesForDeletion(t, fsname, node1, node2)
		checkTestContainerExits(t, node1)
		checkTestContainerExits(t, node2)

		// Now kill the lot, right?
		citools.RunOnNode(t, node1, "dm dot delete -f "+fsname)

		// Test after tens econds, when all the metadata should be cleared out.
		checkDeletionWorked(t, fsname, 10*time.Second, node1, node2)
	})
}

func TestTwoNodesSameCluster(t *testing.T) {
	citools.TeardownFinishedTestRuns()

	f := citools.Federation{citools.NewCluster(2)}
	defer citools.TestMarkForCleanup(f)
	citools.AddFuncToCleanups(func() { citools.TestMarkForCleanup(f) })

	citools.StartTiming()
	err := f.Start(t)
	if err != nil {
		t.Fatalf("failed to start cluster, error: %s", err)
	}
	citools.LogTiming("setup")

	node1 := f[0].GetNode(0).Container
	node2 := f[0].GetNode(1).Container

	t.Run("Move", func(t *testing.T) {
		fsname := citools.UniqName()
		citools.RunOnNode(t, node1, citools.DockerRun(fsname)+" sh -c 'echo WORLD > /foo/HELLO'")
		st := citools.OutputFromRunOnNode(t, node2, citools.DockerRun(fsname)+" cat /foo/HELLO")

		if !strings.Contains(st, "WORLD") {
			t.Errorf("Unable to find world in transported data capsule, got '%s'", st)
		}
	})

	t.Run("SmashBranchMaster", func(t *testing.T) {
		fsname := citools.UniqName()
		citools.RunOnNode(t, node1, citools.DockerRun(fsname)+" sh -c 'echo WORLD > /foo/HELLO'")

		// Get list of server IDs and master/replica status
		originalMaster := ""
		originalReplica := ""
		st1 := citools.OutputFromRunOnNode(t, node1, "dm dot show -H "+fsname+" | grep latency | cut -f 2,3")
		for _, line := range strings.Split(st1, "\n") {
			parts := strings.Split(line, "\t")
			if len(parts) == 2 {
				serverId := parts[0]
				role := parts[1]
				if role == "master" {
					originalMaster = serverId
				} else {
					originalReplica = serverId
				}
			}
		}

		// Hulk Smash!
		citools.RunOnNode(t, node1, "dm dot smash-branch-master "+fsname+" master "+originalReplica)

		// It's asynch, so wait
		time.Sleep(1 * time.Second)

		// Check result
		st2 := citools.OutputFromRunOnNode(t, node1, "dm dot show -H "+fsname+" | grep latency | cut -f 2,3")
		for _, line := range strings.Split(st2, "\n") {
			parts := strings.Split(line, "\t")
			if len(parts) == 2 {
				serverId := parts[0]
				role := parts[1]
				if role == "master" {
					if serverId != originalReplica {
						t.Errorf("Failed to unseat the current master: %s -> %s", st1, st2)
					}
				} else {
					if serverId != originalMaster {
						t.Errorf("Failed to promote current replica: %s -> %s", st1, st2)
					}
				}
			}
		}
	})

	t.Run("DumpInternalState", func(t *testing.T) {
		st := citools.OutputFromRunOnNode(t, node1, "dm debug DotmeshRPC.DumpInternalState")
		if len(st) < 10 {
			t.Errorf("Suspiciously short result from DumpInternalState: %s", st)
		}
	})

	if false {
		// This test is disabled until we fix https://github.com/dotmesh-io/dotmesh/issues/493 :-(
		t.Run("Divergence", func(t *testing.T) {
			fsname := citools.UniqName()
			citools.RunOnNode(t, node1, citools.DockerRun(fsname)+" sh -c 'echo WORLD > /foo/HELLO'")
			citools.RunOnNode(t, node1, "dm switch "+fsname)
			citools.RunOnNode(t, node1, "dm commit -m 'First commit'")
			ensureDotIsFullyReplicated(t, node1, fsname)
			ensureDotIsFullyReplicated(t, node2, fsname)
			time.Sleep(3 * time.Second)

			fsId := strings.TrimSpace(citools.OutputFromRunOnNode(t, node1, "dm dot show -H | grep masterBranchId | cut -f 2"))

			// Kill node1
			stopContainers(t, node1)

			// Commit on node2
			citools.RunOnNode(t, node2, "dm dot smash-branch-master "+fsname+" master")
			citools.RunOnNode(t, node2, citools.DockerRun(fsname)+" sh -c 'echo WORLD > /foo/HELLO2'")
			citools.RunOnNode(t, node2, "dm switch "+fsname)
			citools.RunOnNode(t, node2, "dm commit -m 'node2 commit'")
			citools.RunOnNode(t, node2, "dm dot show")

			// Kill node2
			stopContainers(t, node2)

			// Start node1
			startContainers(t, node1)

			// Commit on node1
			citools.RunOnNode(t, node1, "dm dot smash-branch-master "+fsname+" master")

			zfsPath := strings.Replace(node1, "cluster", "testpool", -1) + "/dmfs/" + fsId + "@Node1CommitHash"

			// Manual ZFS snapshot to circumvent etcd
			citools.RunOnNode(t, node1, "docker exec -t dotmesh-server-inner zfs snapshot "+zfsPath)

			stopContainers(t, node1)
			startContainers(t, node1)
			citools.RunOnNode(t, node1, "dm dot show")

			// Start node2 and enjoy the diverged state
			startContainers(t, node2)
			citools.RunOnNode(t, node1, "dm dot show")
			citools.RunOnNode(t, node2, "dm dot show")

			// Check status of convergence
			var try int64
			itWorkedInTheEnd := false
		retryLoop:
			for try = 1; try < 15; try++ {
				for _, node := range [...]string{node1, node2} {
					problemsFound := false

					dotStatus := citools.OutputFromRunOnNode(t, node, "dm dot show")

					// Check for fatal errors
					if strings.Contains(dotStatus, "status: failed") {
						t.Errorf("One or more state machines have failed: %s\n", dotStatus)
						break retryLoop
					}

					// Log and continue on things that might get better
					if !strings.Contains(dotStatus, "DIVERGED") || strings.Contains(dotStatus, "is missing") {
						fmt.Printf("Absence of Divergence branch or incomplete resolution on node: %s\n%s\n", node, dotStatus)
						problemsFound = true
					}
					dmLog := citools.OutputFromRunOnNode(t, node, "dm log")
					if !strings.Contains(dmLog, "First commit") || !strings.Contains(dmLog, "Node1CommitHash") {
						fmt.Printf("Absence of converged commits on branch master on node: %s\n%s", node, dmLog)
						problemsFound = true
					}

					dmBranch := citools.OutputFromRunOnNode(t, node, "dm branch | grep DIVERGED")
					citools.RunOnNode(
						t, node,
						fmt.Sprintf("dm checkout %s", strings.TrimSpace(strings.Replace(dmBranch, "*", "", -1))),
					)

					dmLog = citools.OutputFromRunOnNode(t, node, "dm log")
					if !strings.Contains(dmLog, "node2 commit") {
						fmt.Printf("Absence of non-master diverged commits on branch *DIVERGED on node: %s\n%s", node, dmLog)
						problemsFound = true
					}

					if problemsFound {
						fmt.Printf("Sleeping for %d seconds then trying again...\n", 2*try)
						time.Sleep(2 * time.Duration(try) * time.Second)
						continue retryLoop
					} else {
						// Everything's good!
						itWorkedInTheEnd = true
						break retryLoop
					}
				}
			}

			if !itWorkedInTheEnd {
				t.Errorf("After %d retries, we never got to a good diverged state :-(", try)
			}
		})
	}
}

func TestTwoDoubleNodeClusters(t *testing.T) {
	citools.TeardownFinishedTestRuns()

	f := citools.Federation{
		citools.NewCluster(2),
		citools.NewCluster(2),
	}
	defer citools.TestMarkForCleanup(f)
	citools.AddFuncToCleanups(func() { citools.TestMarkForCleanup(f) })

	citools.StartTiming()
	err := f.Start(t)
	if err != nil {
		t.Fatalf("failed to start cluster, error: %s", err)
	}
	// c = cluster; n = node
	c0n0 := f[0].GetNode(0).Container
	c0n1 := f[0].GetNode(1).Container
	c1n0 := f[1].GetNode(0).Container
	c1n1 := f[1].GetNode(1).Container

	t.Run("PushWrongNode", func(t *testing.T) {
		// put a branch on c0n0, with a commit.
		fsname := citools.UniqName()
		citools.RunOnNode(t, c0n0, citools.DockerRun(fsname)+" touch /foo/X")
		citools.RunOnNode(t, c0n0, "dm switch "+fsname)
		citools.RunOnNode(t, c0n0, "dm commit -m 'hello'")

		// ask c0n1 to push it to c1n0.
		// (c1n0 becomes the master for the branch on c1; the pull should be initiated by the current master).
		citools.RunOnNode(t, c0n1, "dm push cluster_1_node_0")

		// put more commits on it, on c0n0.
		citools.RunOnNode(t, c0n0, citools.DockerRun(fsname)+" touch /foo/Y")
		citools.RunOnNode(t, c0n0, "dm switch "+fsname)
		citools.RunOnNode(t, c0n0, "dm commit -m 'world'")

		// try to push those commits to c1n1.
		citools.RunOnNode(t, c0n1, "dm push cluster_1_node_1")

		// the commits should show up on c1n0! (the push should have been proxied to the current master)
		resp := citools.OutputFromRunOnNode(t, c1n0, "dm log")
		if !strings.Contains(resp, "world") {
			t.Error("unable to find commit message remote's log output")
		}

		// and on the other node on the other cluster, for good measure.
		resp = citools.OutputFromRunOnNode(t, c1n1, "dm log")
		if !strings.Contains(resp, "world") {
			t.Error("unable to find commit message remote's log output")
		}

	})

	t.Run("PullWrongNode", func(t *testing.T) {
		// put a branch on c0n0.
		fsname := citools.UniqName()
		citools.RunOnNode(t, c0n0, citools.DockerRun(fsname)+" touch /foo/X")
		citools.RunOnNode(t, c0n0, "dm switch "+fsname)
		citools.RunOnNode(t, c0n0, "dm commit -m 'hello'")

		_, err := citools.RunOnNodeErr(c1n0, "dm clone cluster_0_node_1 "+fsname)
		if err != nil {
			t.Errorf("Failed to clone fs %v from cluster_0_node_1, got %v", fsname, err)
		}

		// put more commits on it, on c0n0.
		citools.RunOnNode(t, c0n0, citools.DockerRun(fsname)+" touch /foo/Y")
		citools.RunOnNode(t, c0n0, "dm commit -m 'world'")

		// try to pull those commits from c1n1.
		_, err = citools.RunOnNodeErr(c1n1, "dm clone cluster_0_node_1 "+fsname)
		if err != nil {
			t.Errorf("Failed to clone fs %v from cluster_0_node_1, got %v", fsname, err)
		}

		// the commits should show up on c1n0! (the pull should have been initiated by the current master)
		resp := citools.OutputFromRunOnNode(t, c1n0, "dm log")
		if !strings.Contains(resp, "world") {
			t.Error("unable to find commit message remote's log output")
		}

		// and on the other node on the other cluster, for good measure.
		resp = citools.OutputFromRunOnNode(t, c1n1, "dm log")
		if !strings.Contains(resp, "world") {
			t.Error("unable to find commit message remote's log output")
		}
	})

	// TODO something with branches.
	// TODO arrange for push/pulls to happen while the branch was being migrated to another master

}

func TestTwoSingleNodeClusters(t *testing.T) {
	citools.TeardownFinishedTestRuns()

	f := citools.Federation{
		citools.NewCluster(1),              // cluster_0_node_0
		citools.NewClusterOnPort(32609, 1), // cluster_1_node_0
	}
	defer citools.TestMarkForCleanup(f)
	citools.AddFuncToCleanups(func() { citools.TestMarkForCleanup(f) })

	citools.StartTiming()
	err := f.Start(t)
	if err != nil {
<<<<<<< HEAD
		t.Fatalf("failed to start cluster, error: %s", err)
=======
		t.Fatalf("Failed setup, err - %s", err.Error())
>>>>>>> 639e8741
	}
	node1 := f[0].GetNode(0).Container
	node2 := f[1].GetNode(0).Container

	t.Run("SpecifyPort", func(t *testing.T) {
		citools.RunOnNode(t, node1, "echo "+f[1].GetNode(0).ApiKey+" | dm remote add funny_port_remote admin@"+f[1].GetNode(0).IP+":32609")
	})

	t.Run("PushCommitBranchExtantBase", func(t *testing.T) {
		fsname := citools.UniqName()
		citools.RunOnNode(t, node2, citools.DockerRun(fsname)+" touch /foo/X")
		citools.RunOnNode(t, node2, "dm switch "+fsname)
		citools.RunOnNode(t, node2, "dm commit -m 'hello'")
		citools.RunOnNode(t, node2, "dm push cluster_0")

		citools.RunOnNode(t, node1, "dm switch "+fsname)
		resp := citools.OutputFromRunOnNode(t, node1, "dm log")

		if !strings.Contains(resp, "hello") {
			t.Error("unable to find commit message remote's log output")
		}
		// test incremental push
		citools.RunOnNode(t, node2, "dm commit -m 'again'")
		citools.RunOnNode(t, node2, "dm push cluster_0")

		resp = citools.OutputFromRunOnNode(t, node1, "dm log")

		if !strings.Contains(resp, "again") {
			t.Error("unable to find commit message remote's log output")
		}
		// test pushing branch with extant base
		citools.RunOnNode(t, node2, "dm checkout -b newbranch")
		citools.RunOnNode(t, node2, "dm commit -m 'branchy'")
		citools.RunOnNode(t, node2, "dm push cluster_0")

		citools.RunOnNode(t, node1, "dm checkout newbranch")
		resp = citools.OutputFromRunOnNode(t, node1, "dm log")

		if !strings.Contains(resp, "branchy") {
			t.Error("unable to find commit message remote's log output")
		}
	})
	t.Run("PushCommitBranchNoExtantBase", func(t *testing.T) {
		fsname := citools.UniqName()
		citools.RunOnNode(t, node2, citools.DockerRun(fsname)+" touch /foo/X")
		// test pushing branch with no base on remote
		citools.RunOnNode(t, node2, "dm switch "+fsname)
		citools.RunOnNode(t, node2, "dm commit -m 'master'")
		citools.RunOnNode(t, node2, "dm checkout -b newbranch")
		citools.RunOnNode(t, node2, "dm commit -m 'branchy'")
		citools.RunOnNode(t, node2, "dm checkout -b newbranch2")
		citools.RunOnNode(t, node2, "dm commit -m 'branchy2'")
		citools.RunOnNode(t, node2, "dm checkout -b newbranch3")
		citools.RunOnNode(t, node2, "dm commit -m 'branchy3'")
		citools.RunOnNode(t, node2, "dm push cluster_0")

		citools.RunOnNode(t, node1, "dm switch "+fsname)
		citools.RunOnNode(t, node1, "dm checkout newbranch3")
		resp := citools.OutputFromRunOnNode(t, node1, "dm log")

		if !strings.Contains(resp, "branchy3") {
			t.Error("unable to find commit message remote's log output")
		}
	})
	t.Run("DirtyDetected", func(t *testing.T) {
		fsname := citools.UniqName()
		citools.RunOnNode(t, node2, citools.DockerRun(fsname)+" touch /foo/X")
		citools.RunOnNode(t, node2, "dm switch "+fsname)
		citools.RunOnNode(t, node2, "dm commit -m 'hello'")
		citools.RunOnNode(t, node2, "dm push cluster_0")

		citools.RunOnNode(t, node1, "dm switch "+fsname)
		resp := citools.OutputFromRunOnNode(t, node1, "dm log")

		if !strings.Contains(resp, "hello") {
			t.Error("unable to find commit message remote's log output")
		}
		// now dirty the filesystem on node1 w/1MB before it can be received into
		citools.RunOnNode(t, node1, citools.DockerRun(""+fsname+"")+" dd if=/dev/urandom of=/foo/Y bs=1024 count=1024")
		checkTestContainerExits(t, node1)
		waitForDirtyState(t, node1, fsname)

		// test incremental push
		citools.RunOnNode(t, node2, "dm commit -m 'again'")
		result := citools.OutputFromRunOnNode(t, node2, "dm push cluster_0 || true") // an error code is ok

		if !strings.Contains(result, "uncommitted") {
			t.Error("pushing didn't fail when there were known uncommited changes on the peer")
		}
	})
	t.Run("DirtyImmediate", func(t *testing.T) {
		fsname := citools.UniqName()
		citools.RunOnNode(t, node2, citools.DockerRun(fsname)+" touch /foo/X")
		citools.RunOnNode(t, node2, "dm switch "+fsname)
		citools.RunOnNode(t, node2, "dm commit -m 'hello'")
		citools.RunOnNode(t, node2, "dm push cluster_0")

		citools.RunOnNode(t, node1, "dm switch "+fsname)
		resp := citools.OutputFromRunOnNode(t, node1, "dm log")

		if !strings.Contains(resp, "hello") {
			t.Errorf("unable to find commit message remote's log output, instead got %v\n", resp)
		}
		// now dirty the filesystem on node1 w/1MB before it can be received into
		citools.RunOnNode(t, node1, citools.DockerRun(""+fsname+"")+" dd if=/dev/urandom of=/foo/Y bs=1024 count=1024")
		checkTestContainerExits(t, node1)
		waitForDirtyState(t, node1, fsname)
		// test incremental push
		citools.RunOnNode(t, node2, "dm commit -m 'again'")
		result := citools.OutputFromRunOnNode(t, node2, "dm push cluster_0 || true") // an error code is ok
		// Pushing on dirty state can error out either at the zfs level or checks that dotmesh-server does in the RPC.
		// Asynchronous behaviour means we would have to check for either or wait until the dirty state poller to catch up.
		if !strings.Contains(result, "uncommitted changes on volume where data would be written") &&
			!strings.Contains(result, "has been modified\nsince most recent snapshot") {
			t.Errorf(
				"pushing didn't fail when there were known uncommited changes on the peer. Got unexpected response %v on push\n", result)
		}
	})
	t.Run("Diverged", func(t *testing.T) {
		fsname := citools.UniqName()
		citools.RunOnNode(t, node2, citools.DockerRun(fsname)+" touch /foo/X")
		citools.RunOnNode(t, node2, "dm switch "+fsname)
		citools.RunOnNode(t, node2, "dm commit -m 'hello'")
		citools.RunOnNode(t, node2, "dm push cluster_0")

		citools.RunOnNode(t, node1, "dm switch "+fsname)
		resp := citools.OutputFromRunOnNode(t, node1, "dm log")

		if !strings.Contains(resp, "hello") {
			t.Error("unable to find commit message remote's log output")
		}
		// now make a commit that will diverge the filesystems
		citools.RunOnNode(t, node1, "dm commit -m 'node1 commit'")

		// test incremental push
		citools.RunOnNode(t, node2, "dm commit -m 'node2 commit'")
		result := citools.OutputFromRunOnNode(t, node2, "dm push cluster_0 || true") // an error code is ok

		if !strings.Contains(result, "diverged") && !strings.Contains(result, "hello") {
			t.Error(
				"pushing didn't fail when there was a divergence",
			)
		}
	})
	t.Run("PushStashDiverged", func(t *testing.T) {
		fsname := citools.UniqName()
		citools.RunOnNode(t, node2, citools.DockerRun(fsname)+" touch /foo/X")
		citools.RunOnNode(t, node2, "dm switch "+fsname)
		citools.RunOnNode(t, node2, "dm commit -m 'hello'")
		citools.RunOnNode(t, node2, "dm push cluster_0")

		citools.RunOnNode(t, node1, "dm switch "+fsname)
		resp := citools.OutputFromRunOnNode(t, node1, "dm log")

		if !strings.Contains(resp, "hello") {
			t.Error("unable to find commit message remote's log output")
		}
		// now make a commit that will diverge the filesystems
		citools.RunOnNode(t, node1, "dm commit -m 'node1 commit'")

		// test incremental push
		citools.RunOnNode(t, node2, "dm commit -m 'node2 commit'")
		citools.RunOnNode(t, node2, "dm push --stash-on-divergence cluster_0")

		output := citools.OutputFromRunOnNode(t, node1, "dm branch")
		if !strings.Contains(output, "master-DIVERGED-") {
			t.Error("Stashed push did not create divergent branch")
		}
	})
	t.Run("PushStashToSnapsAhead", func(t *testing.T) {
		fsname := citools.UniqName()
		citools.RunOnNode(t, node2, citools.DockerRun(fsname)+" touch /foo/X")
		citools.RunOnNode(t, node2, "dm switch "+fsname)
		citools.RunOnNode(t, node2, "dm commit -m 'hello'")
		citools.RunOnNode(t, node2, "dm push cluster_0")

		citools.RunOnNode(t, node1, "dm switch "+fsname)
		resp := citools.OutputFromRunOnNode(t, node1, "dm log")

		if !strings.Contains(resp, "hello") {
			t.Error("unable to find commit message remote's log output")
		}
		// now make a commit that will to-snaps ahead filesystems
		citools.RunOnNode(t, node1, "dm commit -m 'node1 commit'")

		citools.RunOnNode(t, node2, "dm push --stash-on-divergence cluster_0")
	})
	t.Run("ResetAfterPushThenPushMySQL", func(t *testing.T) {
		fsname := citools.UniqName()
		citools.RunOnNode(t, node2, citools.DockerRun(
			fsname, "-d -e MYSQL_ROOT_PASSWORD=secret", "mysql:5.7.17", "/var/lib/mysql",
		))
		time.Sleep(10 * time.Second)
		citools.RunOnNode(t, node2, "dm switch "+fsname)
		citools.RunOnNode(t, node2, "dm commit -m 'hello'")
		citools.RunOnNode(t, node2, "dm push cluster_0")

		citools.RunOnNode(t, node1, "dm switch "+fsname)
		resp := citools.OutputFromRunOnNode(t, node1, "dm log")

		if !strings.Contains(resp, "hello") {
			t.Error("unable to find commit message remote's log output")
		}
		// now make a commit that will diverge the filesystems
		citools.RunOnNode(t, node1, "dm commit -m 'node1 commit'")

		// test resetting a commit made on a pushed volume
		citools.RunOnNode(t, node2, "dm commit -m 'node2 commit'")
		citools.RunOnNode(t, node1, "dm reset --hard HEAD^")
		resp = citools.OutputFromRunOnNode(t, node1, "dm log")
		if strings.Contains(resp, "node1 commit") {
			t.Error("found 'node1 commit' in dm log when i shouldn't have")
		}

		citools.RunOnNode(t, node2, "dm push cluster_0")
		resp = citools.OutputFromRunOnNode(t, node1, "dm log")

		if !strings.Contains(resp, "node2 commit") {
			t.Error("'node2 commit' didn't make it over to node1 after reset-and-push")
		}
	})
	t.Run("PushToAuthorizedUser", func(t *testing.T) {
		// TODO
		// create a user on the second cluster. on the first cluster, push a
		// volume that user's account.
	})
	t.Run("NoPushToUnauthorizedUser", func(t *testing.T) {
		// TODO
		// a user can't push to a volume they're not authorized to push to.
	})
	t.Run("PushToCollaboratorVolume", func(t *testing.T) {
		// TODO
		// after adding another user as a collaborator, it's possible to push
		// to their volume.
	})
	t.Run("Clone", func(t *testing.T) {
		fsname := citools.UniqName()
		citools.RunOnNode(t, node2, citools.DockerRun(fsname)+" touch /foo/X")
		citools.RunOnNode(t, node2, "dm switch "+fsname)
		citools.RunOnNode(t, node2, "dm commit -m 'hello'")

		// XXX 'dm clone' currently tries to pull the named filesystem into the
		// _current active filesystem name_. instead, it should pull it into a
		// new filesystem with the same name. if the same named filesystem
		// already exists, it should error (and instruct the user to 'dm switch
		// foo; dm pull foo' instead).
		citools.RunOnNode(t, node1, "dm clone cluster_1 "+fsname)
		citools.RunOnNode(t, node1, "dm switch "+fsname)
		resp := citools.OutputFromRunOnNode(t, node1, "dm log")

		if !strings.Contains(resp, "hello") {
			// TODO fix this failure by sending prelude in intercluster case also
			t.Error("unable to find commit message remote's log output")
		}
		// test incremental pull
		citools.RunOnNode(t, node2, "dm commit -m 'again'")
		citools.RunOnNode(t, node1, "dm pull cluster_1 "+fsname)

		resp = citools.OutputFromRunOnNode(t, node1, "dm log")

		if !strings.Contains(resp, "again") {
			t.Error("unable to find commit message remote's log output")
		}
		// test pulling branch with extant base
		citools.RunOnNode(t, node2, "dm checkout -b newbranch")
		citools.RunOnNode(t, node2, "dm commit -m 'branchy'")
		citools.RunOnNode(t, node1, "dm pull cluster_1 "+fsname+" newbranch")

		citools.RunOnNode(t, node1, "dm checkout newbranch")
		resp = citools.OutputFromRunOnNode(t, node1, "dm log")

		if !strings.Contains(resp, "branchy") {
			t.Error("unable to find commit message remote's log output")
		}
	})

	t.Run("CloneStashDiverged", func(t *testing.T) {
		fsname := citools.UniqName()
		citools.RunOnNode(t, node1, "dm init "+fsname)
		citools.RunOnNode(t, node1, citools.DockerRun(fsname)+" touch /foo/X")
		citools.RunOnNode(t, node1, "dm switch "+fsname)
		citools.RunOnNode(t, node1, "dm commit -m 'hello'")
		citools.RunOnNode(t, node2, "dm clone cluster_0 "+fsname)
		citools.RunOnNode(t, node2, "dm switch "+fsname)
		citools.RunOnNode(t, node2, "dm commit -m 'hello'")
		citools.RunOnNode(t, node1, "dm commit -m 'hello2'")
		citools.RunOnNode(t, node2, "dm clone --stash-on-divergence cluster_0 "+fsname)
		output := citools.OutputFromRunOnNode(t, node2, "dm branch")
		if !strings.Contains(output, "master-DIVERGED-") {
			t.Error("Stashed clone did not create divergent branch")
		}
	})
	t.Run("CloneStashToSnaps", func(t *testing.T) {
		fsname := citools.UniqName()
		citools.RunOnNode(t, node1, "dm init "+fsname)
		citools.RunOnNode(t, node1, citools.DockerRun(fsname)+" touch /foo/X")
		citools.RunOnNode(t, node1, "dm switch "+fsname)
		citools.RunOnNode(t, node1, "dm commit -m 'hello'")
		citools.RunOnNode(t, node2, "dm clone cluster_0 "+fsname)
		citools.RunOnNode(t, node2, "dm switch "+fsname)
		citools.RunOnNode(t, node2, "dm commit -m 'hello'")
		citools.RunOnNode(t, node2, "dm clone --stash-on-divergence cluster_0 "+fsname)
	})
	t.Run("CloneStashDirty", func(t *testing.T) {
		fsname := citools.UniqName()
		citools.RunOnNode(t, node1, "dm init "+fsname)
		citools.RunOnNode(t, node1, citools.DockerRun(fsname)+" touch /foo/X")
		citools.RunOnNode(t, node1, "dm switch "+fsname)
		citools.RunOnNode(t, node1, "dm commit -m 'hello'")
		citools.RunOnNode(t, node2, "dm clone cluster_0 "+fsname)
		citools.RunOnNode(t, node2, "dm switch "+fsname)
		citools.RunOnNode(t, node2, citools.DockerRun(fsname)+" touch /foo/Y")
		waitForDirtyState(t, node2, fsname)
		citools.RunOnNode(t, node2, "dm clone --stash-on-divergence cluster_0 "+fsname)
	})
	t.Run("Bug74MissingMetadata", func(t *testing.T) {
		fsname := citools.UniqName()

		// Commit 1
		citools.RunOnNode(t, node1, citools.DockerRun(fsname)+" touch /foo/X")
		citools.RunOnNode(t, node1, "dm switch "+fsname)
		citools.RunOnNode(t, node1, "dm commit -m 'hello'")

		// Commit 2
		citools.RunOnNode(t, node1, citools.DockerRun(fsname)+" touch /foo/Y")
		citools.RunOnNode(t, node1, "dm commit -m 'again'")

		// Ahhh, push it! https://www.youtube.com/watch?v=vCadcBR95oU
		citools.RunOnNode(t, node1, "dm push cluster_1 "+fsname)

		// What do we get on node2?
		citools.RunOnNode(t, node2, "dm switch "+fsname)
		resp := citools.OutputFromRunOnNode(t, node2, "dm log")

		if !strings.Contains(resp, "hello") ||
			!strings.Contains(resp, "again") {
			t.Error("Some history went missing (if it's bug#74 again, probably the 'hello')")
		}
	})

	t.Run("VolumeNameValidityChecking", func(t *testing.T) {
		// 1) dm init
		resp := citools.OutputFromRunOnNode(t, node1, "if dm init @; then false; else true; fi ")
		if !strings.Contains(resp, "invalid dot name") {
			t.Errorf("Didn't get an error when attempting to dm init an invalid volume name: %s", resp)
		}

		// 2) pull/clone it
		fsname := citools.UniqName()

		citools.RunOnNode(t, node2, citools.DockerRun(fsname)+" touch /foo/X")
		citools.RunOnNode(t, node2, "dm switch "+fsname)
		citools.RunOnNode(t, node2, "dm commit -m 'hello'")

		resp = citools.OutputFromRunOnNode(t, node1, "if dm clone cluster_0 "+fsname+" --local-name @; then false; else true; fi ")

		if !strings.Contains(resp, "invalid dot name") {
			t.Errorf("Didn't get an error when attempting to dm clone to an invalid volume name: %s", resp)
		}

		resp = citools.OutputFromRunOnNode(t, node1, "if dm pull cluster_0 @ --remote-name "+fsname+"; then false; else true; fi ")
		if !strings.Contains(resp, "invalid dot name") {
			t.Errorf("Didn't get an error when attempting to dm pull to an invalid volume name: %s", resp)
		}

		// 3) push it
		resp = citools.OutputFromRunOnNode(t, node2, "if dm push cluster_0 "+fsname+" --remote-name @; then false; else true; fi ")
		if !strings.Contains(resp, "invalid dot name") {
			t.Errorf("Didn't get an error when attempting to dm push to an invalid volume name: %s", resp)
		}
	})
}

func TestBackupAndRestoreTwoSingleNodeClusters(t *testing.T) {
	citools.TeardownFinishedTestRuns()

	f := citools.Federation{
		citools.NewCluster(1), // cluster_0_node_0
		citools.NewCluster(1), // cluster_1_node_0
	}
	defer citools.TestMarkForCleanup(f)
	citools.AddFuncToCleanups(func() { citools.TestMarkForCleanup(f) })

	citools.StartTiming()
	err := f.Start(t)
	if err != nil {
		t.Fatalf("failed to start cluster, error: %s", err)
	}
	cluster_0 := f[0].GetNode(0).Container

	t.Run("BackupAndRestore", func(t *testing.T) {

		// FOR OUR OWN OPERATIONAL USE
		//
		// Test that pushing dots and restoring etcd metadata results in intact
		// users & their dots (TODO: and their collaborators).

		bobKey := "bob is great"

		// Create user bob on the first node
		err := citools.RegisterUser(f[0].GetNode(0), "bob", "bob@bob.com", bobKey)
		if err != nil {
			t.Error(err)
		}

		var createResp bool

		err = citools.DoRPC(f[0].GetNode(0).IP, "bob", bobKey,
			"DotmeshRPC.Create",
			VolumeName{Namespace: "bob", Name: "restoreme"},
			&createResp)
		if err != nil {
			t.Error(err)
		}

		fsname := "bob/restoreme"

		citools.RunOnNode(t, cluster_0, "dm switch "+fsname)
		citools.RunOnNode(t, cluster_0, "dm commit -m 'hello'")

		// This is how you backup & restore dotmesh!
		citools.RunOnNode(t, cluster_0, "dm push cluster_1")
		citools.RunOnNode(t, cluster_0, "dm cluster backup-etcd > backup.json")
		citools.RunOnNode(t, cluster_0,
			"dm remote switch cluster_1 && "+
				"dm cluster restore-etcd < backup.json && "+
				"dm remote switch cluster_0",
		)

		// Wait a moment for etcd to reload itself.
		time.Sleep(5 * time.Second)

		listResp := map[string]map[string]DotmeshVolume{}
		// on the target cluster, can bob see his filesystem? can he auth? can
		// he see that it's his?
		err = citools.DoRPC(f[1].GetNode(0).IP, "bob", bobKey,
			"DotmeshRPC.List",
			struct {
			}{},
			&listResp)
		if err != nil {
			t.Error(err)
		}

		d, ok := listResp["bob"]["restoreme"]
		if !ok {
			t.Errorf("IT WAS NOT OK: %+v", listResp)
		}
		fmt.Printf("dot: %+v\n", d)

	})
}

func TestThreeSingleNodeClusters(t *testing.T) {
	citools.TeardownFinishedTestRuns()

	f := citools.Federation{
		citools.NewCluster(1), // cluster_0_node_0 - common
		citools.NewCluster(1), // cluster_1_node_0 - alice
		citools.NewCluster(1), // cluster_2_node_0 - bob
	}
	defer citools.TestMarkForCleanup(f)
	citools.AddFuncToCleanups(func() { citools.TestMarkForCleanup(f) })

	citools.StartTiming()
	err := f.Start(t)
	if err != nil {
		t.Fatalf("failed to start cluster, error: %s", err)
	}
	commonNode := f[0].GetNode(0)
	aliceNode := f[1].GetNode(0)
	bobNode := f[2].GetNode(0)

	bobKey := "bob is great"
	aliceKey := "alice is great"

	// Create users bob and alice on the common node
	err = citools.RegisterUser(commonNode, "bob", "bob@bob.com", bobKey)
	if err != nil {
		t.Error(err)
	}

	err = citools.RegisterUser(commonNode, "alice", "alice@bob.com", aliceKey)
	if err != nil {
		t.Error(err)
	}

	t.Run("TwoUsersSameNamedVolume", func(t *testing.T) {

		// bob and alice both push to the common node
		citools.RunOnNode(t, aliceNode.Container, citools.DockerRun("apples")+" touch /foo/alice")
		citools.RunOnNode(t, aliceNode.Container, "dm switch apples")
		citools.RunOnNode(t, aliceNode.Container, "dm commit -m'Alice commits'")
		citools.RunOnNode(t, aliceNode.Container, "dm push cluster_0 apples --remote-name alice/apples")

		citools.RunOnNode(t, bobNode.Container, citools.DockerRun("apples")+" touch /foo/bob")
		citools.RunOnNode(t, bobNode.Container, "dm switch apples")
		citools.RunOnNode(t, bobNode.Container, "dm commit -m'Bob commits'")
		citools.RunOnNode(t, bobNode.Container, "dm push cluster_0 apples --remote-name bob/apples")

		// bob and alice both clone from the common node
		citools.RunOnNode(t, aliceNode.Container, "dm clone cluster_0 bob/apples --local-name bob-apples")
		citools.RunOnNode(t, bobNode.Container, "dm clone cluster_0 alice/apples --local-name alice-apples")

		// Check they get the right volumes
		resp := citools.OutputFromRunOnNode(t, commonNode.Container, "dm list -H | cut -f 1 | grep apples")
		if resp != "alice/apples\nbob/apples\n" {
			t.Error("Didn't find alice/apples and bob/apples on common node")
		}

		resp = citools.OutputFromRunOnNode(t, aliceNode.Container, "dm list -H | cut -f 1 | grep apples")
		if resp != "apples\nbob-apples\n" {
			t.Error("Didn't find apples and bob-apples on alice's node")
		}

		resp = citools.OutputFromRunOnNode(t, bobNode.Container, "dm list -H | cut -f 1 | grep apples")
		if resp != "alice-apples\napples\n" {
			t.Error("Didn't find apples and alice-apples on bob's node")
		}

		// Check the volumes actually have the contents they should
		resp = citools.OutputFromRunOnNode(t, aliceNode.Container, citools.DockerRun("bob-apples")+" ls /foo/")
		if !strings.Contains(resp, "bob") {
			t.Error("Filesystem bob-apples had the wrong content")
		}

		resp = citools.OutputFromRunOnNode(t, bobNode.Container, citools.DockerRun("alice-apples")+" ls /foo/")
		if !strings.Contains(resp, "alice") {
			t.Error("Filesystem alice-apples had the wrong content")
		}

		// bob commits again
		citools.RunOnNode(t, bobNode.Container, citools.DockerRun("apples")+" touch /foo/bob2")
		citools.RunOnNode(t, bobNode.Container, "dm switch apples")
		citools.RunOnNode(t, bobNode.Container, "dm commit -m'Bob commits again'")
		citools.RunOnNode(t, bobNode.Container, "dm push cluster_0 apples --remote-name bob/apples")

		// alice pulls it
		citools.RunOnNode(t, aliceNode.Container, "dm pull cluster_0 bob-apples --remote-name bob/apples")

		// Check we got the change
		resp = citools.OutputFromRunOnNode(t, aliceNode.Container, citools.DockerRun("bob-apples")+" ls /foo/")
		if !strings.Contains(resp, "bob2") {
			t.Error("Filesystem bob-apples had the wrong content")
		}
	})

	t.Run("ShareBranches", func(t *testing.T) {
		// Alice pushes
		citools.RunOnNode(t, aliceNode.Container, citools.DockerRun("cress")+" touch /foo/alice")
		citools.RunOnNode(t, aliceNode.Container, "dm switch cress")
		citools.RunOnNode(t, aliceNode.Container, "dm commit -m'Alice commits'")
		citools.RunOnNode(t, aliceNode.Container, "dm push cluster_0 cress --remote-name alice/cress")

		// Generate branch and push
		citools.RunOnNode(t, aliceNode.Container, "dm checkout -b mustard")
		citools.RunOnNode(t, aliceNode.Container, citools.DockerRun("cress")+" touch /foo/mustard")
		citools.RunOnNode(t, aliceNode.Container, "dm commit -m'Alice commits mustard'")
		citools.RunOnNode(t, aliceNode.Container, "dm push cluster_0 cress mustard --remote-name alice/cress")

		/*
		   COMMON
		   testpool-1508755395558066569-0-node-0/dmfs/61f356f0-39a4-4e0e-6286-e04d25744344                                         19K  9.63G    19K  legacy
		   testpool-1508755395558066569-0-node-0/dmfs/61f356f0-39a4-4e0e-6286-e04d25744344@b8b3c196-2caa-4562-6995-51df3b4bc494      0      -    19K  -

		   ALICE
		   testpool-1508755395558066569-1-node-0/dmfs/05652ba4-acb8-4349-4711-956bd0c88c8c                                          9K  9.63G    19K  legacy
		   testpool-1508755395558066569-1-node-0/dmfs/61f356f0-39a4-4e0e-6286-e04d25744344                                         19K  9.63G    19K  legacy
		   testpool-1508755395558066569-1-node-0/dmfs/61f356f0-39a4-4e0e-6286-e04d25744344@b8b3c196-2caa-4562-6995-51df3b4bc494      0      -    19K  -

		   BOB
		   testpool-1508755395558066569-2-node-0                                                                                  142K  9.63G    19K  /dotmesh-test-pools/testpool-1508755395558066569-2-node-0/mnt
		   testpool-1508755395558066569-2-node-0/dmfs                                                                              38K  9.63G    19K  legacy
		   testpool-1508755395558066569-2-node-0/dmfs/05652ba4-acb8-4349-4711-956bd0c88c8c                                         19K  9.63G    19K  legacy
		   testpool-1508755395558066569-2-node-0/dmfs/05652ba4-acb8-4349-4711-956bd0c88c8c@b8b3c196-2caa-4562-6995-51df3b4bc494      0      -    19K  -
		*/
		// Bob clones the branch
		citools.RunOnNode(t, bobNode.Container, "dm clone cluster_0 alice/cress mustard --local-name cress")
		citools.RunOnNode(t, bobNode.Container, "dm switch cress")
		citools.RunOnNode(t, bobNode.Container, "dm checkout mustard")

		// Check we got both changes
		// TODO: had to pin the branch here, seems like `dm switch V; dm
		// checkout B; docker run C ... -v V:/...` doesn't result in V@B being
		// mounted into C. this is probably surprising behaviour.
		resp := citools.OutputFromRunOnNode(t, bobNode.Container, citools.DockerRun("cress@mustard")+" ls /foo/")
		if !strings.Contains(resp, "alice") {
			t.Error("We didn't get the master branch")
		}
		if !strings.Contains(resp, "mustard") {
			t.Error("We didn't get the mustard branch")
		}
	})

	t.Run("DefaultRemoteNamespace", func(t *testing.T) {
		// Alice pushes to the common node with no explicit remote volume, should default to alice/pears
		citools.RunOnNode(t, aliceNode.Container, citools.DockerRun("pears")+" touch /foo/alice")
		citools.RunOnNode(t, aliceNode.Container, "echo '"+aliceKey+"' | dm remote add common_pears alice@"+commonNode.IP)
		citools.RunOnNode(t, aliceNode.Container, "dm switch pears")
		citools.RunOnNode(t, aliceNode.Container, "dm commit -m'Alice commits'")
		citools.RunOnNode(t, aliceNode.Container, "dm push common_pears") // local pears becomes alice/pears

		// Check it gets there
		resp := citools.OutputFromRunOnNode(t, commonNode.Container, "dm list -H | cut -f 1 | sort")
		if !strings.Contains(resp, "alice/pears") {
			t.Error("Didn't find alice/pears on the common node")
		}
	})

	t.Run("DefaultRemoteVolume", func(t *testing.T) {
		// Alice pushes to the common node with no explicit remote volume, should default to alice/pears
		citools.RunOnNode(t, aliceNode.Container, citools.DockerRun("bananas")+" touch /foo/alice")
		citools.RunOnNode(t, aliceNode.Container, "echo '"+aliceKey+"' | dm remote add common_bananas alice@"+commonNode.IP)
		citools.RunOnNode(t, aliceNode.Container, "dm switch bananas")
		citools.RunOnNode(t, aliceNode.Container, "dm commit -m'Alice commits'")
		citools.RunOnNode(t, aliceNode.Container, "dm push common_bananas bananas")

		// Check the remote branch got recorded
		resp := citools.OutputFromRunOnNode(t, aliceNode.Container, "dm dot show -H bananas | grep defaultUpstreamDot")
		if resp != "defaultUpstreamDot\tcommon_bananas\talice/bananas\n" {
			t.Error("alice/bananas is not the default remote for bananas on common_bananas")
		}

		// Add Bob as a collaborator
		err := citools.DoAddCollaborator(commonNode.IP, "alice", aliceKey, "alice", "bananas", "bob")
		if err != nil {
			t.Error(err)
		}

		// Clone it back as bob
		citools.RunOnNode(t, bobNode.Container, "echo '"+bobKey+"' | dm remote add common_bananas bob@"+commonNode.IP)
		// Clone should save admin/bananas@common => alice/bananas
		citools.RunOnNode(t, bobNode.Container, "dm clone common_bananas alice/bananas --local-name bananas")
		citools.RunOnNode(t, bobNode.Container, "dm switch bananas")

		// Check it did so
		resp = citools.OutputFromRunOnNode(t, bobNode.Container, "dm dot show -H bananas | grep defaultUpstreamDot")
		if resp != "defaultUpstreamDot\tcommon_bananas\talice/bananas\n" {
			t.Error("alice/bananas is not the default remote for bananas on common_bananas")
		}

		// And then do a pull, not specifying the remote or local volume
		// There is no bob/bananas, so this will fail if the default remote volume is not saved.
		citools.RunOnNode(t, bobNode.Container, "dm pull common_bananas") // local = bananas as we switched, remote = alice/banas from saved default

		// Now push back
		citools.RunOnNode(t, bobNode.Container, citools.DockerRun("bananas")+" touch /foo/bob")
		citools.RunOnNode(t, bobNode.Container, "dm commit -m'Bob commits'")
		citools.RunOnNode(t, bobNode.Container, "dm push common_bananas") // local = bananas as we switched, remote = alice/banas from saved default
	})

	t.Run("DefaultRemoteNamespaceOverride", func(t *testing.T) {
		// Alice pushes to the common node with no explicit remote volume, should default to alice/kiwis
		citools.RunOnNode(t, aliceNode.Container, citools.DockerRun("kiwis")+" touch /foo/alice")
		citools.RunOnNode(t, aliceNode.Container, "echo '"+aliceKey+"' | dm remote add common_kiwis alice@"+commonNode.IP)
		citools.RunOnNode(t, aliceNode.Container, "dm switch kiwis")
		citools.RunOnNode(t, aliceNode.Container, "dm commit -m'Alice commits'")
		citools.RunOnNode(t, aliceNode.Container, "dm push common_kiwis") // local kiwis becomes alice/kiwis

		// Check the remote branch got recorded
		resp := citools.OutputFromRunOnNode(t, aliceNode.Container, "dm dot show -H kiwis | grep defaultUpstreamDot")
		if resp != "defaultUpstreamDot\tcommon_kiwis\talice/kiwis\n" {
			t.Error("alice/kiwis is not the default remote for kiwis on common_kiwis")
		}

		// Manually override it (the remote repo doesn't need to exist)
		citools.RunOnNode(t, aliceNode.Container, "dm dot set-upstream common_kiwis bob/kiwis")

		// Check the remote branch got changed
		resp = citools.OutputFromRunOnNode(t, aliceNode.Container, "dm dot show -H kiwis | grep defaultUpstreamDot")
		if resp != "defaultUpstreamDot\tcommon_kiwis\tbob/kiwis\n" {
			t.Error("bob/kiwis is not the default remote for kiwis on common_kiwis, looks like the set-upstream failed")
		}
	})

	t.Run("DeleteNotMineFails", func(t *testing.T) {
		fsname := citools.UniqName()

		// Alice pushes to the common node with no explicit remote volume, should default to alice/fsname
		citools.RunOnNode(t, aliceNode.Container, citools.DockerRun(fsname)+" touch /foo/alice")
		citools.RunOnNode(t, aliceNode.Container, "echo '"+aliceKey+"' | dm remote add common_"+fsname+" alice@"+commonNode.IP)
		citools.RunOnNode(t, aliceNode.Container, "dm switch "+fsname)
		citools.RunOnNode(t, aliceNode.Container, "dm commit -m'Alice commits'")
		citools.RunOnNode(t, aliceNode.Container, "dm push common_"+fsname) // local fsname becomes alice/fsname

		// Bob tries to delete it
		citools.RunOnNode(t, bobNode.Container, "echo '"+bobKey+"' | dm remote add common_"+fsname+" bob@"+commonNode.IP)
		citools.RunOnNode(t, bobNode.Container, "dm remote switch common_"+fsname)
		// We expect failure, so reverse the sense
		resp := citools.OutputFromRunOnNode(t, bobNode.Container, "if dm dot delete -f alice/"+fsname+"; then false; else true; fi")
		if !strings.Contains(resp, "You are not the owner") {
			t.Error("bob was able to delete alices' volumes")
		}
	})

	t.Run("NamespaceAuthorisationNonexistant", func(t *testing.T) {
		citools.RunOnNode(t, aliceNode.Container, citools.DockerRun("grapes")+" touch /foo/alice")
		citools.RunOnNode(t, aliceNode.Container, "echo '"+aliceKey+"' | dm remote add common_grapes alice@"+commonNode.IP)
		citools.RunOnNode(t, aliceNode.Container, "dm switch grapes")
		citools.RunOnNode(t, aliceNode.Container, "dm commit -m'Alice commits'")

		// Let's try and put things in a nonexistant namespace
		// Likewise, This SHOULD fail, so we reverse the sense of the return code.
		citools.RunOnNode(t, aliceNode.Container, "bash -c 'if dm push common_grapes --remote-name nonexistant/grapes; then exit 1; else exit 0; fi'")

		// Check it doesn't get there
		resp := citools.OutputFromRunOnNode(t, commonNode.Container, "dm list -H | cut -f 1 | sort")
		if strings.Contains(resp, "nonexistant/grapes") {
			t.Error("Found nonexistant/grapes on the common node - but alice shouldn't have been able to create that!")
		}
	})

	t.Run("NamespaceAuthorisation", func(t *testing.T) {
		citools.RunOnNode(t, aliceNode.Container, citools.DockerRun("passionfruit")+" touch /foo/alice")
		citools.RunOnNode(t, aliceNode.Container, "echo '"+aliceKey+"' | dm remote add common_passionfruit alice@"+commonNode.IP)
		citools.RunOnNode(t, aliceNode.Container, "dm switch passionfruit")
		citools.RunOnNode(t, aliceNode.Container, "dm commit -m'Alice commits'")

		// Let's try and put things in bob's namespace.
		// This SHOULD fail, so we reverse the sense of the return code.
		citools.RunOnNode(t, aliceNode.Container, "bash -c 'if dm push common_passionfruit --remote-name bob/passionfruit; then exit 1; else exit 0; fi'")

		// Check it doesn't get there
		resp := citools.OutputFromRunOnNode(t, commonNode.Container, "dm list -H | cut -f 1 | sort")
		if strings.Contains(resp, "bob/passionfruit") {
			t.Error("Found bob/passionfruit on the common node - but alice shouldn't have been able to create that!")
		}
	})

	t.Run("NamespaceAuthorisationAdmin", func(t *testing.T) {
		citools.RunOnNode(t, aliceNode.Container, citools.DockerRun("prune")+" touch /foo/alice")
		citools.RunOnNode(t, aliceNode.Container, "dm switch prune")
		citools.RunOnNode(t, aliceNode.Container, "dm commit -m'Alice commits'")

		// Let's try and put things in bob's namespace, but using the cluster_0 remote which is logged in as admin
		// This should work, because we're admin, even though it's bob's namespace
		citools.RunOnNode(t, aliceNode.Container, "dm push cluster_0 --remote-name bob/prune")

		// Check it got there
		resp := citools.OutputFromRunOnNode(t, commonNode.Container, "dm list -H | cut -f 1 | sort")
		if !strings.Contains(resp, "bob/prune") {
			t.Error("Didn't find bob/prune on the common node - but alice should have been able to create that using her admin account!")
		}
	})

	// on alice's machine
	// ------------------
	// dm init foo
	// dm commit -m "initial"
	// dm checkout -b branch_a
	// dm commit -m "A commit"
	// dm push hub foo branch_a
	// <at this point, hub correctly shows master, its commit, branch_a, its commit>

	// over on bob's machine:
	// ----------------------
	// dm clone hub alice/foo branch_a
	// dm switch foo
	// dm checkout master
	// dm log <-- MYSTERIOUSLY EMPTY
	// dm checkout branch_a <-- works
	// dm commit -m "New commit from bob"
	// dm push hub [foo branch_a] <-- fails saying it can't find the commit with id of "initial" commit (I think)
	// ---- BUT! -----
	// if bob started by:
	// dm clone hub alice/foo [master]
	// dm switch foo
	// dm pull hub foo branch_a
	// ... then everything works!

	/*
		t.Run("Issue226", func(t *testing.T) {
			fsname := citools.UniqName()
			citools.RunOnNode(t, aliceNode.Container, "echo '"+aliceKey+"' | dm remote add common_"+fsname+" alice@"+commonNode.IP)

			citools.RunOnNode(t, aliceNode.Container, "dm init "+fsname)
			citools.RunOnNode(t, aliceNode.Container, "dm switch "+fsname)
			citools.RunOnNode(t, aliceNode.Container, "dm commit -m initial")
			citools.RunOnNode(t, aliceNode.Container, "dm checkout -b branch_a")
			citools.RunOnNode(t, aliceNode.Container, "dm commit -m 'commit on a'")
			citools.RunOnNode(t, aliceNode.Container, "dm push common_"+fsname+" "+fsname+" branch_a")

			citools.RunOnNode(t, bobNode.Container, "echo '"+bobKey+"' | dm remote add common_"+fsname+" bob@"+commonNode.IP)
			citools.RunOnNode(t, bobNode.Container, "dm clone common_"+fsname+" alice/"+fsname+" branch_a")
			citools.RunOnNode(t, bobNode.Container, "dm switch "+fsname)
			citools.RunOnNode(t, bobNode.Container, "dm checkout master")
			st := citools.OutputFromRunOnNode(t, bobNode.Container, "dm log")
			fmt.Printf("Master log, should include 'initial': %+v\n", st)
		})
	*/
}

func HttpGetWithTimeout(url string) (*http.Response, error) {
	timeout := time.Duration(5 * time.Second)
	client := http.Client{
		Timeout: timeout,
	}
	return client.Get(url)
}

/***********************************************************************

    KUBERNETES TEST HACKERS - PLEASE READ THIS

  The networking setup when we install k8s clusters means that k8s is
  always transparently routing dotmesh API requests to a live server
  pod via a NodePort service - so:

  1) The IPs in f[X].GetNode(Y).IP are all interchangeable from the
  perspective of the Dotmesh API on port 32607, and don't ACTUALLY
  address that node.

  2) The `dm remote`s set up for different nodes in a cluster all
  actually talk to any node in that cluster, not the ones named by
  that remote.

  3) If you run a `dm` command on a node, with the default `local`
  remote, it will talk to an arbitrary node in that cluster.

 ***********************************************************************/

func TestKubernetesOperator(t *testing.T) {
	citools.TeardownFinishedTestRuns()

	f := citools.Federation{citools.NewKubernetes(3, "pvcPerNode", true)}
	defer citools.TestMarkForCleanup(f)
	citools.AddFuncToCleanups(func() { citools.TestMarkForCleanup(f) })

	citools.StartTiming()
	err := f.Start(t)
	if err != nil {
		t.Fatalf("failed to start cluster, error: %s", err)
	}
	node1 := f[0].GetNode(0)

	citools.LogTiming("setup")

	// A quick smoke test of basic operation in this mode
	t.Run("DynamicProvisioning", func(t *testing.T) {
		fmt.Printf("Starting dynamic provisioning test... applying PVC\n")
		// Ok, now we have the plumbing set up, try creating a PVC and see if it gets a PV dynamically provisioned
		citools.KubectlApply(t, node1.Container, `
kind: PersistentVolumeClaim
apiVersion: v1
metadata:
  name: admin-grapes-pvc
  annotations:
    # Also available: dotmeshNamespace (defaults to the one from the storage class)
    dotmeshNamespace: k8s
    dotmeshName: dynamic-grapes
    dotmeshSubdot: static-html
spec:
  storageClassName: dotmesh
  accessModes:
    - ReadWriteOnce
  resources:
    requests:
      storage: 1Gi
`)

		fmt.Printf("PVC created.\n")
		citools.LogTiming("DynamicProvisioning: PV Claim")
		err = citools.TryUntilSucceeds(func() error {
			fmt.Printf("Waiting for PV to appear...")
			result := citools.OutputFromRunOnNode(t, node1.Container, "kubectl get pv")
			// We really want a line like:
			// "pvc-85b6beb0-bb1f-11e7-8633-0242ff9ba756   1Gi        RWO           Delete          Bound     default/admin-grapes-pvc   dotmesh                 15s"
			if !strings.Contains(result, "default/admin-grapes-pvc") {
				return fmt.Errorf("grapes PV didn't get created")
			}
			return nil
		}, "finding the grapes PV")
		if err != nil {
			t.Error(err)
		}
		fmt.Printf("Got it!\n")

		citools.LogTiming("DynamicProvisioning: finding grapes PV")

		// Now let's see if a container can see it, and put content there that a k8s container can pick up
		citools.RunOnNode(t, node1.Container,
			"docker run --rm -i -v k8s/dynamic-grapes.static-html:/foo --volume-driver dm "+
				"busybox sh -c \"echo 'grapes' > /foo/on-the-vine\"",
		)

		citools.KubectlApply(t, node1.Container, `
apiVersion: extensions/v1beta1
kind: Deployment
metadata:
  name: grape-deployment
spec:
  replicas: 1
  template:
    metadata:
      labels:
        app: grape-server
    spec:
      volumes:
      - name: grape-storage
        persistentVolumeClaim:
         claimName: admin-grapes-pvc
      containers:
      - name: grape-server
        image: nginx:1.12.1
        volumeMounts:
        - mountPath: "/usr/share/nginx/html"
          name: grape-storage
`)

		citools.LogTiming("DynamicProvisioning: grape Deployment")
		citools.KubectlApply(t, node1.Container, `
apiVersion: v1
kind: Service
metadata:
   name: grape-service
spec:
   type: NodePort
   selector:
       app: grape-server
   ports:
     - port: 80
       nodePort: 30050
`)

		citools.LogTiming("DynamicProvisioning: grape Service")
		err = citools.TryUntilSucceeds(func() error {
			fmt.Printf("About to make an http request to: http://%s:30050/on-the-vine\n", node1.IP)

			resp, err := HttpGetWithTimeout(fmt.Sprintf("http://%s:30050/on-the-vine", node1.IP))
			if err != nil {
				fmt.Printf(citools.OutputFromRunOnNode(t, node1.Container, citools.KUBE_DEBUG_CMD) + "\n")
				return err
			}
			defer resp.Body.Close()
			body, err := ioutil.ReadAll(resp.Body)
			if err != nil {
				fmt.Printf(citools.OutputFromRunOnNode(t, node1.Container, citools.KUBE_DEBUG_CMD) + "\n")
				return err
			}
			if !strings.Contains(string(body), "grapes") {
				fmt.Printf(citools.OutputFromRunOnNode(t, node1.Container, citools.KUBE_DEBUG_CMD) + "\n")
				return fmt.Errorf("No grapes on the vine, got this instead: %v", string(body))
			}
			return nil
		}, "finding grapes on the vine")
		if err != nil {
			t.Error(err)
		}

		citools.LogTiming("DynamicProvisioning: Grapes on the vine")
	})

	t.Run("PVCReuse", func(t *testing.T) {
		// Record the names of the PVCs we use
		initialPvcs := citools.OutputFromRunOnNode(t, node1.Container, "kubectl get pvc -n dotmesh | cut -f 1 -d ' ' | sort")

		// Modify nodeSelector to clusterSize-2=yes in the configmap and restart operator.
		err := citools.ChangeOperatorNodeSelector(node1.Container, "clusterSize-2=yes")
		if err != nil {
			t.Error(err)
		}
		citools.RestartOperator(t, node1.Container)

		err = citools.TryUntilSucceeds(func() error {
			serverPods := citools.OutputFromRunOnNode(t, node1.Container, "kubectl get pods -n dotmesh | grep server | wc -l")
			if serverPods == "2\n" {
				return nil
			}
			return fmt.Errorf("Didn't go down to two pods, got pods: %v", serverPods)
		}, "Trying to go down to two pods")
		if err != nil {
			t.Error(err)
		}

		// Modify nodeSelector to clusterSize-3=yes in the configmap and restart operator.
		err = citools.ChangeOperatorNodeSelector(node1.Container, "clusterSize-3=yes")
		if err != nil {
			t.Error(err)
		}
		citools.RestartOperator(t, node1.Container)

		// Check we go up to three pods and don't create a new PVC.
		err = citools.TryUntilSucceeds(func() error {
			serverPods := citools.OutputFromRunOnNode(t, node1.Container, "kubectl get pods -n dotmesh | grep server- | wc -l")
			serverPvcs := citools.OutputFromRunOnNode(t, node1.Container, "kubectl get pvc -n dotmesh | grep pvc- | wc -l")
			fmt.Printf("DM server pods: %s, DM server PVCs: %s\n",
				strings.TrimSpace(serverPods),
				strings.TrimSpace(serverPvcs))
			if serverPods == "3\n" && serverPvcs == "3\n" {
				return nil
			}
			return fmt.Errorf("Didn't go up to three pods, got pods: %v pvcs: %v", serverPods, serverPvcs)
		}, "Trying to go up to three pods/pvcs")

		if err != nil {
			t.Error(err)
		}

		finalPvcs := citools.OutputFromRunOnNode(t, node1.Container, "kubectl get pvc -n dotmesh | cut -f 1 -d ' ' | sort")
		if initialPvcs != finalPvcs {
			t.Errorf("Didn't end up with the same PVCs as we started with. Before: %+v After: %+v", initialPvcs, finalPvcs)
		}
	})

	t.Run("PVCMakeNew", func(t *testing.T) {
		// Modify nodeSelector to clusterSize-2=yes in the configmap and restart operator.
		err := citools.ChangeOperatorNodeSelector(node1.Container, "clusterSize-2=yes")
		if err != nil {
			t.Error(err)
		}
		citools.RestartOperator(t, node1.Container)

		// Check we go down to two pods.
		err = citools.TryUntilSucceeds(func() error {
			serverPods := citools.OutputFromRunOnNode(t, node1.Container, "kubectl get pods -n dotmesh | grep server | wc -l")
			if serverPods == "2\n" {
				return nil
			}
			return fmt.Errorf("Didn't go down to two pods, got pods: %v", serverPods)
		}, "Trying to go down to two pods")
		if err != nil {
			t.Error(err)
		}

		// Delete the abandoned PVC
		pvcs := map[string]struct{}{}
		pvcNames := citools.OutputFromRunOnNode(t, node1.Container, "kubectl get pvc -n dotmesh | grep pvc- | cut -f 1 -d ' '")
		for _, pvcName := range strings.Split(pvcNames, "\n") {
			if pvcName != "" {
				pvcs[pvcName] = struct{}{}
			}
		}
		serverPvcNames := citools.OutputFromRunOnNode(t, node1.Container, "kubectl get pods -n dotmesh | grep server- | sed s/^server-pvc-// | sed s/-cluster-.*//")
		for _, pvcNameSuffix := range strings.Split(serverPvcNames, "\n") {
			if pvcNameSuffix != "" {
				for pvc, _ := range pvcs {
					if strings.Contains(pvc, pvcNameSuffix) {
						delete(pvcs, pvc)
					}
				}
			}
		}

		if len(pvcs) != 1 {
			t.Fatalf("Couldn't find the abandoned PVC name! Ended up with %#v", pvcs)
		}

		for pvcName, _ := range pvcs {
			citools.RunOnNode(t, node1.Container, "kubectl delete pvc -n dotmesh "+pvcName)
		}

		// Modify nodeSelector to clusterSize-3=yes in the configmap and restart operator.
		err = citools.ChangeOperatorNodeSelector(node1.Container, "clusterSize-3=yes")
		if err != nil {
			t.Error(err)
		}
		citools.RestartOperator(t, node1.Container)

		// Check we go up to three pods and create a new PVC.
		err = citools.TryUntilSucceeds(func() error {
			serverPods := citools.OutputFromRunOnNode(t, node1.Container, "kubectl get pods -n dotmesh | grep server- | wc -l")
			serverPvcs := citools.OutputFromRunOnNode(t, node1.Container, "kubectl get pvc -n dotmesh | grep pvc- | wc -l")
			fmt.Printf("DM server pods: %s, DM server PVCs: %s\n",
				strings.TrimSpace(serverPods),
				strings.TrimSpace(serverPvcs))
			if serverPods == "3\n" && serverPvcs == "3\n" {
				return nil
			}
			return fmt.Errorf("Didn't go up to three pods, got pods: %v pvcs: %v", serverPods, serverPvcs)
		}, "Trying to go up to three pods/pvcs")

		if err != nil {
			t.Error(err)
		}

	})

	citools.DumpTiming()
}

func TestKubernetesVolumes(t *testing.T) {
	citools.TeardownFinishedTestRuns()

	f := citools.Federation{citools.NewKubernetes(3, "local", false)}
	defer citools.TestMarkForCleanup(f)
	citools.AddFuncToCleanups(func() { citools.TestMarkForCleanup(f) })

	citools.StartTiming()
	err := f.Start(t)
	if err != nil {
		t.Fatalf("failed to start cluster, error: %s", err) // there's no point carrying on
	}
	node1 := f[0].GetNode(0)

	citools.LogTiming("setup")
	t.Run("FlexVolume", func(t *testing.T) {
		// init a dotmesh volume and put some data in it
		citools.RunOnNode(t, node1.Container,
			"docker run --rm -i -v apples:/foo --volume-driver dm "+
				"busybox sh -c \"echo 'apples' > /foo/on-the-tree\"",
		)

		citools.LogTiming("FlexVolume: init")
		// create a PV referencing the data
		citools.KubectlApply(t, node1.Container, `
kind: PersistentVolume
apiVersion: v1
metadata:
  name: admin-apples
  labels:
    apples: tree
spec:
  storageClassName: manual
  capacity:
    storage: 1Gi
  accessModes:
    - ReadWriteOnce
  flexVolume:
    driver: dotmesh.io/dm
    options:
      namespace: admin
      name: apples
`)

		citools.LogTiming("FlexVolume: create PV")
		// run a pod with a PVC which lists the data (web server)
		// check that the output of querying the pod is that we can see
		// that the apples are on the tree
		citools.KubectlApply(t, node1.Container, `
kind: PersistentVolumeClaim
apiVersion: v1
metadata:
  name: admin-apples-pvc
spec:
  storageClassName: manual
  accessModes:
    - ReadWriteOnce
  resources:
    requests:
      storage: 1Gi
  selector:
    matchLabels:
      apples: tree
`)
		citools.LogTiming("FlexVolume: PV Claim")

		citools.KubectlApply(t, node1.Container, `
apiVersion: extensions/v1beta1
kind: Deployment
metadata:
  name: apple-deployment
spec:
  replicas: 1
  template:
    metadata:
      labels:
        app: apple-server
    spec:
      volumes:
      - name: apple-storage
        persistentVolumeClaim:
         claimName: admin-apples-pvc
      containers:
      - name: apple-server
        image: nginx:1.12.1
        volumeMounts:
        - mountPath: "/usr/share/nginx/html"
          name: apple-storage
`)

		citools.LogTiming("FlexVolume: apple Deployment")
		citools.KubectlApply(t, node1.Container, `
apiVersion: v1
kind: Service
metadata:
   name: apple-service
spec:
   type: NodePort
   selector:
       app: apple-server
   ports:
     - port: 80
       nodePort: 30003
`)

		citools.LogTiming("FlexVolume: apple Service")

		err = citools.TryUntilSucceeds(func() error {
			fmt.Printf("About to make an http request to: http://%s:30003/on-the-tree\n", node1.IP)

			resp, err := HttpGetWithTimeout(fmt.Sprintf("http://%s:30003/on-the-tree", node1.IP))
			if err != nil {
				fmt.Printf(citools.OutputFromRunOnNode(t, node1.Container, citools.KUBE_DEBUG_CMD))
				return err
			}
			defer resp.Body.Close()
			body, err := ioutil.ReadAll(resp.Body)
			if err != nil {
				fmt.Printf(citools.OutputFromRunOnNode(t, node1.Container, citools.KUBE_DEBUG_CMD))
				return err
			}
			if !strings.Contains(string(body), "apples") {
				fmt.Printf(citools.OutputFromRunOnNode(t, node1.Container, citools.KUBE_DEBUG_CMD))
				return fmt.Errorf("No apples on the tree, got this instead: %v", string(body))
			}
			return nil
		}, "finding apples on the tree")
		if err != nil {
			t.Error(err)
		}

		citools.LogTiming("FlexVolume: Apples on the Tree")
	})

	t.Run("DynamicProvisioning", func(t *testing.T) {
		// Ok, now we have the plumbing set up, try creating a PVC and see if it gets a PV dynamically provisioned
		citools.KubectlApply(t, node1.Container, `
kind: PersistentVolumeClaim
apiVersion: v1
metadata:
  name: admin-grapes-pvc
  annotations:
    # Also available: dotmeshNamespace (defaults to the one from the storage class)
    dotmeshNamespace: k8s
    dotmeshName: dynamic-grapes
    dotmeshSubdot: static-html
spec:
  storageClassName: dotmesh
  accessModes:
    - ReadWriteOnce
  resources:
    requests:
      storage: 1Gi
`)

		citools.LogTiming("DynamicProvisioning: PV Claim")
		err = citools.TryUntilSucceeds(func() error {
			result := citools.OutputFromRunOnNode(t, node1.Container, "kubectl get pv")
			// We really want a line like:
			// "pvc-85b6beb0-bb1f-11e7-8633-0242ff9ba756   1Gi        RWO           Delete          Bound     default/admin-grapes-pvc   dotmesh                 15s"
			if !strings.Contains(result, "default/admin-grapes-pvc") {
				return fmt.Errorf("grapes PV didn't get created")
			}
			return nil
		}, "finding the grapes PV")
		if err != nil {
			t.Error(err)
		}

		citools.LogTiming("DynamicProvisioning: finding grapes PV")

		// Now let's see if a container can see it, and put content there that a k8s container can pick up
		citools.RunOnNode(t, node1.Container,
			"docker run --rm -i -v k8s/dynamic-grapes.static-html:/foo --volume-driver dm "+
				"busybox sh -c \"echo 'grapes' > /foo/on-the-vine\"",
		)

		citools.KubectlApply(t, node1.Container, `
apiVersion: extensions/v1beta1
kind: Deployment
metadata:
  name: grape-deployment
spec:
  replicas: 1
  template:
    metadata:
      labels:
        app: grape-server
    spec:
      volumes:
      - name: grape-storage
        persistentVolumeClaim:
         claimName: admin-grapes-pvc
      containers:
      - name: grape-server
        image: nginx:1.12.1
        volumeMounts:
        - mountPath: "/usr/share/nginx/html"
          name: grape-storage
`)

		citools.LogTiming("DynamicProvisioning: grape Deployment")
		citools.KubectlApply(t, node1.Container, `
apiVersion: v1
kind: Service
metadata:
   name: grape-service
spec:
   type: NodePort
   selector:
       app: grape-server
   ports:
     - port: 80
       nodePort: 30050
`)

		citools.LogTiming("DynamicProvisioning: grape Service")
		err = citools.TryUntilSucceeds(func() error {
			fmt.Printf("About to make an http request to: http://%s:30050/on-the-vine\n", node1.IP)

			resp, err := HttpGetWithTimeout(fmt.Sprintf("http://%s:30050/on-the-vine", node1.IP))
			if err != nil {
				return err
			}
			defer resp.Body.Close()
			body, err := ioutil.ReadAll(resp.Body)
			if err != nil {
				return err
			}
			if !strings.Contains(string(body), "grapes") {
				return fmt.Errorf("No grapes on the vine, got this instead: %v", string(body))
			}
			return nil
		}, "finding grapes on the vine")
		if err != nil {
			t.Error(err)
		}

		citools.LogTiming("DynamicProvisioning: Grapes on the vine")
	})
	citools.DumpTiming()
}

// Test the dind-flexvolume and dind-dynamic-provisioner. In dind land, it
// should be able to do exactly the same tricks as dotmesh, but just by
// mkdir'ing a directory that happens to be bind-mount shared between nodes.
//
// Later, we can build tests on top which make the dotmesh operator _consume_
// dind PVs.

// THIS TEST IS DISABLED IN CI because the "drain" doesn't work when
// the node has pods on it managed by operators, it gives an error
// about unknown controller types :-(

func TestKubernetesTestTooling(t *testing.T) {
	citools.TeardownFinishedTestRuns()

	f := citools.Federation{citools.NewKubernetes(3, "local", true)}
	defer citools.TestMarkForCleanup(f)
	citools.AddFuncToCleanups(func() { citools.TestMarkForCleanup(f) })

	citools.StartTiming()
	err := f.Start(t)
	if err != nil {
		t.Fatalf("failed to start cluster, error: %s", err) // there's no point carrying on
	}
	node1 := f[0].GetNode(0)

	citools.LogTiming("setup")

	t.Run("DynamicProvisioning", func(t *testing.T) {
		citools.KubectlApply(t, node1.Container, `
kind: PersistentVolumeClaim
apiVersion: v1
metadata:
  name: dind-pvc-test
spec:
  storageClassName: dind-pv
  accessModes:
    - ReadWriteOnce
  resources:
    requests:
      storage: 1Gi
`)

		citools.LogTiming("DynamicProvisioning: PV Claim")
		err := citools.TryUntilSucceeds(func() error {
			result := citools.OutputFromRunOnNode(t, node1.Container, "(kubectl get pv |grep default/dind-pvc-test) || true")
			// We really want a line like:
			// "pvc-85b6beb0-bb1f-11e7-8633-0242ff9ba756   1Gi        RWO           Delete          Bound     default/admin-grapes-pvc   dotmesh                 15s"
			if !strings.Contains(result, "default/dind-pvc-test") {
				return fmt.Errorf("dind PV didn't get created")
			}
			return nil
		}, "finding the dind-pv-test PV")
		if err != nil {
			t.Error(err)
		}

		citools.KubectlApply(t, node1.Container, `
apiVersion: batch/v1
kind: Job
metadata:
  name: dind-setup
spec:
  template:
    metadata:
      labels:
        app: dind-setup
    spec:
      volumes:
      - name: dind-storage
        persistentVolumeClaim:
         claimName: dind-pvc-test
      restartPolicy: Never
      containers:
      - name: dind-setup
        image: busybox
        command: ['/bin/sh', '-c', 'echo dinds > /stuff/on-the-vine; ls /stuff']
        volumeMounts:
        - mountPath: "/stuff"
          name: dind-storage
`)

		citools.LogTiming("DynamicProvisioning: finding dind PV")

		citools.KubectlApply(t, node1.Container, `
apiVersion: extensions/v1beta1
kind: Deployment
metadata:
  name: dind-deployment
spec:
  replicas: 1
  template:
    metadata:
      labels:
        app: dind-server
    spec:
      volumes:
      - name: dind-storage
        persistentVolumeClaim:
         claimName: dind-pvc-test
      containers:
      - name: dind-server
        image: nginx:1.12.1
        volumeMounts:
        - mountPath: "/usr/share/nginx/html"
          name: dind-storage
`)

		citools.LogTiming("DynamicProvisioning: dind Deployment")
		citools.KubectlApply(t, node1.Container, `
apiVersion: v1
kind: Service
metadata:
   name: dind-service
spec:
   type: NodePort
   selector:
       app: dind-server
   ports:
     - port: 80
       nodePort: 30050
`)

		testServiceAvailability(t, node1.IP)

		citools.LogTiming("DynamicProvisioning: Dinds on the vine")

		// cordon the nginx node
		nodeToBeCordoned := citools.OutputFromRunOnNode(t, node1.Container, "kubectl get po -o=jsonpath='{.items[0].spec.nodeName}'")
		citools.RunOnNode(t, node1.Container, fmt.Sprintf("kubectl drain %s --delete-local-data --ignore-daemonsets", nodeToBeCordoned))

		// wait until new node for nginx appears
		err = citools.TryUntilSucceeds(func() error {
			result := citools.OutputFromRunOnNode(t, node1.Container, "(kubectl get po -o wide |grep dind-deployment) || true")
			if !strings.Contains(result, "Running") {
				return fmt.Errorf("dind-deployment didn't get re-scheduled")
			}
			if strings.Contains(result, nodeToBeCordoned) {
				return fmt.Errorf("dind-deployment still on original node")
			}
			return nil
		}, "finding the new dind-deployment")
		if err != nil {
			t.Error(err)
		}

		testServiceAvailability(t, node1.IP)
	})
	citools.DumpTiming()
}

func ensureDotIsFullyReplicated(t *testing.T, node string, fsname string) {
	for try := 1; try <= 5; try++ {
		st := citools.OutputFromRunOnNode(t, node, fmt.Sprintf("dm dot show %s", fsname))
		if !strings.Contains(st, "missing") {
			fmt.Print("Replicated")
			return
		} else {
			fmt.Print("Failed to replicate, sleeping and retrying")
			time.Sleep(1 * time.Second)
		}
	}
	t.Fatalf("Dot wouldn't stabilise")
}

func stopContainers(t *testing.T, node string) {
	citools.RunOnNode(t, node, "docker stop dotmesh-server")
	citools.RunOnNode(t, node, "docker rm -f dotmesh-server-inner || true")

	for try := 1; try <= 5; try++ {
		fmt.Printf("Dotmesh containers running on %s: ", node)
		st := citools.OutputFromRunOnNode(t, node, "docker ps | grep dotmesh-server | wc -l")
		if st == "0\n" {
			return
		} else {
			time.Sleep(1 * time.Second)
		}
	}
	t.Fatalf("Containers wouldn't stop on %+v", node)
}

func startContainers(t *testing.T, node string) {
	citools.RunOnNode(t, node, "docker start dotmesh-server")

	for try := 1; try <= 5; try++ {
		fmt.Printf("Dotmesh containers running on %s: ", node)
		st := citools.OutputFromRunOnNode(t, node, "dm version | grep 'Unable to connect' | wc -l")
		if st == "0\n" {
			return
		} else {
			time.Sleep(1 * time.Second)
		}
	}
	t.Fatalf(
		"Containers wouldn't start on %+v; SERVER\n%s\n INNER\n%s\n SERVER LOGS\n%s\n INNER LOGS\n%s",
		node,
		citools.OutputFromRunOnNode(t, node, "docker inspect dotmesh-server"),
		citools.OutputFromRunOnNode(t, node, "docker inspect dotmesh-server-inner"),
		citools.OutputFromRunOnNode(t, node, "docker logs dotmesh-server"),
		citools.OutputFromRunOnNode(t, node, "docker logs dotmesh-server-inner"),
	)
}

func testServiceAvailability(t *testing.T, IP string) {
	citools.LogTiming("DynamicProvisioning: dind Service")
	err := citools.TryUntilSucceeds(func() error {
		fmt.Printf("About to make an http request to: http://%s:30050/on-the-vine\n", IP)

		resp, err := HttpGetWithTimeout(fmt.Sprintf("http://%s:30050/on-the-vine", IP))
		if err != nil {
			return err
		}
		defer resp.Body.Close()
		body, err := ioutil.ReadAll(resp.Body)
		if err != nil {
			return err
		}
		if !strings.Contains(string(body), "dinds") {
			return fmt.Errorf("No dinds on the vine, got this instead: %v", string(body))
		}
		return nil
	}, "finding dinds on the vine")
	if err != nil {
		t.Error(err)
	}
}

func TestStressLotsOfCommits(t *testing.T) {
	if testing.Short() {
		t.Skip("skipping lots of commits test in short mode.")
	}

	citools.TeardownFinishedTestRuns()

	f := citools.Federation{
		citools.NewCluster(1),
		citools.NewCluster(1),
	}

	defer citools.TestMarkForCleanup(f)
	citools.AddFuncToCleanups(func() { citools.TestMarkForCleanup(f) })

	citools.StartTiming()
	err := f.Start(t)
	if err != nil {
		t.Fatalf("failed to start cluster, error: %s", err)
	}
	cluster0 := f[0].GetNode(0)
	cluster1 := f[1].GetNode(0)

	NUMBER_OF_COMMITS := 1000

	t.Run("PushLotsOfCommitsTest", func(t *testing.T) {
		fsname := citools.UniqName()
		for i := 0; i < NUMBER_OF_COMMITS; i++ {
			citools.RunOnNode(t, cluster0.Container, citools.DockerRun(fsname)+
				fmt.Sprintf(" sh -c 'echo STUFF-%d > /foo/whatever'", i))
			if i == 0 {
				citools.RunOnNode(t, cluster0.Container, fmt.Sprintf("dm switch %s", fsname))
			}
			citools.RunOnNode(t, cluster0.Container, fmt.Sprintf("dm commit -m'Commit %d - the rain in spain falls mainly on the plain; the fox jumped over the dog and all that'", i))
		}

		citools.RunOnNode(t, cluster0.Container, fmt.Sprintf("dm push cluster_1"))

		// Now go to cluster1 and do dm list, dm log and look for all those commits

		st := citools.OutputFromRunOnNode(t, cluster1.Container, "dm list")
		if !strings.Contains(st, fsname) {
			t.Errorf("We didn't see the fsname we expected (%s) in %s", fsname, st)
		}

		citools.RunOnNode(t, cluster1.Container, fmt.Sprintf("dm switch %s", fsname))
		st = citools.OutputFromRunOnNode(t, cluster1.Container, "dm log | grep 'the rain in spain' | wc -l")
		if st != fmt.Sprintf("%d\n", NUMBER_OF_COMMITS) {
			t.Errorf("We didn't see the right number of commits: Got '%s', wanted %d", st, NUMBER_OF_COMMITS)
		}
		checkTestContainerExits(t, cluster1.Container)
		citools.RunOnNode(t, cluster1.Container, fmt.Sprintf("dm dot delete -f %s", fsname))
	})
}

func TestStressHandover(t *testing.T) {
	if testing.Short() {
		t.Skip("skipping stress tests in short mode.")
	}

	citools.TeardownFinishedTestRuns()

	// Tests in this suite should not assume how many nodes we have in
	// the cluster, and iterate over f[0].GetNodes, so that we can
	// scale it to the test hardware we have. Might even pick up the
	// cluster size from an env variable.
	f := citools.Federation{
		citools.NewCluster(5),
	}
	defer citools.TestMarkForCleanup(f)
	citools.AddFuncToCleanups(func() { citools.TestMarkForCleanup(f) })

	citools.StartTiming()
	err := f.Start(t)
	if err != nil {
		t.Fatalf("failed to start cluster, error: %s", err)
	}
	commonNode := f[0].GetNode(0)

	t.Run("HandoverStressTest", func(t *testing.T) {
		fsname := citools.UniqName()
		citools.RunOnNode(t, commonNode.Container, citools.DockerRun(fsname)+" sh -c 'echo STUFF > /foo/whatever'")

		for iteration := 0; iteration <= 10; iteration++ {
			for nid, node := range f[0].GetNodes() {
				runId := fmt.Sprintf("%d/%d", iteration, nid)
				st := citools.OutputFromRunOnNode(t, node.Container, citools.DockerRun(fsname)+" sh -c 'echo "+runId+"; cat /foo/whatever'")
				if !strings.Contains(st, "STUFF") {
					t.Error(fmt.Sprintf("We didn't see the STUFF we expected"))
				}
			}
		}
	})
}

type DotmeshVolume struct {
	Id             string
	Name           VolumeName
	Branch         string
	Master         string
	SizeBytes      int64
	DirtyBytes     int64
	CommitCount    int64
	ServerStatuses map[string]string // serverId => status
}

type VolumeName struct {
	Namespace string
	Name      string
}<|MERGE_RESOLUTION|>--- conflicted
+++ resolved
@@ -1709,11 +1709,7 @@
 	citools.StartTiming()
 	err := f.Start(t)
 	if err != nil {
-<<<<<<< HEAD
 		t.Fatalf("failed to start cluster, error: %s", err)
-=======
-		t.Fatalf("Failed setup, err - %s", err.Error())
->>>>>>> 639e8741
 	}
 	node1 := f[0].GetNode(0).Container
 	node2 := f[1].GetNode(0).Container
